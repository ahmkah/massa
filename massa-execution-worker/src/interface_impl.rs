--- conflicted
+++ resolved
@@ -573,23 +573,15 @@
         let coins = Amount::from_raw(raw_coins);
         let fee = Amount::from_raw(raw_fee);
         execution_context.transfer_coins(Some(sender), None, coins, true)?;
-<<<<<<< HEAD
+        execution_context.transfer_coins(Some(sender), None, fee, true)?;
         execution_context.push_new_message(AsyncMessage::new_with_hash(
-=======
-        execution_context.transfer_coins(Some(sender), None, fee, true)?;
-        execution_context.push_new_message(AsyncMessage {
->>>>>>> cc486384
             emission_slot,
             emission_index,
             sender,
             Address::from_str(target_address)?,
             target_handler.to_string(),
             max_gas,
-<<<<<<< HEAD
-            Amount::from_raw(raw_fee),
-=======
             fee,
->>>>>>> cc486384
             coins,
             Slot::new(validity_start.0, validity_start.1),
             Slot::new(validity_end.0, validity_end.1),
