[package]
name = "massa_execution_worker"
version = "0.1.0"
authors = ["Massa Labs <info@massa.net>"]
edition = "2021"

# See more keys and their definitions at https://doc.rust-lang.org/cargo/reference/manifest.html

[dependencies]
anyhow = "1.0"
rand = "0.8"
rand_xoshiro = "0.6"
parking_lot = { version = "0.12", features = ["deadlock_detection"] }
tracing = "0.1"
serde_json = "1.0"
num = { version = "0.4", features = ["serde"] }
sha2 = "0.10.6"
# use with features
criterion = { version = "0.4", optional = true }
tempfile = { version = "3.3", optional = true }
massa_ledger_worker = { path = "../massa-ledger-worker", optional = true }
massa_pos_worker = { path = "../massa-pos-worker", optional = true }
# custom modules
massa_async_pool = { path = "../massa-async-pool" }
massa_executed_ops = { path = "../massa-executed-ops" }
massa_execution_exports = { path = "../massa-execution-exports" }
massa_models = { path = "../massa-models" }
massa_storage = { path = "../massa-storage" }
massa_hash = { path = "../massa-hash" }
<<<<<<< HEAD
massa-sc-runtime = { git = "https://github.com/massalabs/massa-sc-runtime", branch = "testnet_23" }
=======
massa-sc-runtime = { git = "https://github.com/massalabs/massa-sc-runtime", branch = "main" }
>>>>>>> 6b5f4779
massa_module_cache = { path = "../massa-module-cache" }
massa_signature = { path = "../massa-signature" }
massa_time = { path = "../massa-time" }
massa_ledger_exports = { path = "../massa-ledger-exports" }
massa_pos_exports = { path = "../massa-pos-exports" }
massa_final_state = { path = "../massa-final-state" }
massa_versioning_worker = { path = "../massa-versioning-worker" }

[dev-dependencies]
tokio = { version = "1.23", features = ["sync"] }
massa_pos_worker = { path = "../massa-pos-worker" }
massa_ledger_worker = { path = "../massa-ledger-worker" }
serial_test = "1.0.0"
tempfile = "3.2"
hex-literal = "0.3.4"
# custom modules with testing enabled
massa_execution_exports = { path = "../massa-execution-exports", features = [
    "testing",
] }
massa_final_state = { path = "../massa-final-state", features = ["testing"] }

[[bench]]
name = "basic"
harness = false

[features]
sandbox = ["massa_async_pool/sandbox"]
gas_calibration = [
    "massa-sc-runtime/gas_calibration",
    "massa_execution_exports/gas_calibration",
    "massa_final_state/testing",
    "massa_pos_worker",
    "massa_ledger_worker",
    "tempfile",
]
testing = [
    "massa_execution_exports/testing",
    "massa_ledger_exports/testing",
    "massa_pos_exports/testing",
    "massa_final_state/testing",
    "massa-sc-runtime/testing",
    "tempfile",
    "massa_pos_worker",
    "massa_ledger_worker",
]

# This feature is useful as we want to have code that is compiled only when running benchmarks
benchmarking = [
    "massa-sc-runtime/gas_calibration",
    "criterion",
    "massa_pos_worker",
    "massa_ledger_worker",
    "tempfile",
]<|MERGE_RESOLUTION|>--- conflicted
+++ resolved
@@ -27,11 +27,7 @@
 massa_models = { path = "../massa-models" }
 massa_storage = { path = "../massa-storage" }
 massa_hash = { path = "../massa-hash" }
-<<<<<<< HEAD
-massa-sc-runtime = { git = "https://github.com/massalabs/massa-sc-runtime", branch = "testnet_23" }
-=======
 massa-sc-runtime = { git = "https://github.com/massalabs/massa-sc-runtime", branch = "main" }
->>>>>>> 6b5f4779
 massa_module_cache = { path = "../massa-module-cache" }
 massa_signature = { path = "../massa-signature" }
 massa_time = { path = "../massa-time" }
