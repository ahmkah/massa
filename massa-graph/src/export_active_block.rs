--- conflicted
+++ resolved
@@ -1,16 +1,15 @@
 use crate::error::{GraphError, GraphResult as Result};
 use massa_models::{
     active_block::ActiveBlock,
+    array_from_slice,
     constants::*,
     prehash::{BuildMap, Map, Set},
-<<<<<<< HEAD
-    signed::Signable,
-=======
-    rolls::{RollUpdateDeserializer, RollUpdateSerializer, RollUpdates},
+    u8_from_slice, with_serialization_context,
     wrapped::{WrappedDeserializer, WrappedSerializer},
->>>>>>> 343844eb
-    *,
+    BlockDeserializer, BlockId, DeserializeCompact, DeserializeVarInt, ModelsError,
+    SerializeCompact, SerializeVarInt, WrappedBlock,
 };
+use massa_serialization::{Deserializer, Serializer};
 use massa_storage::Storage;
 use serde::{Deserialize, Serialize};
 
