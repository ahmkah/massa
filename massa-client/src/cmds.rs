--- conflicted
+++ resolved
@@ -43,12 +43,9 @@
     )]
     ban,
 
-<<<<<<< HEAD
     #[strum(ascii_case_insensitive, message = "start a node")]
     node_start,
 
-=======
->>>>>>> a3bf84d4
     #[strum(ascii_case_insensitive, message = "stops the node")]
     node_stop,
 
@@ -300,18 +297,12 @@
                 Ok(Box::new(()))
             }
 
-<<<<<<< HEAD
             // TODO: process spawn should be detached
             Command::node_start => match process::Command::new("massa-node").spawn() {
                 Ok(_) => repl_ok!("Node successfully started!"),
                 Err(e) => repl_err!(e),
             },
 
-            Command::node_stop => match client.private.stop_node().await {
-                Ok(_) => repl_ok!("Request of stopping the Node successfully sent"),
-                Err(e) => repl_err!(e),
-            },
-=======
             Command::node_stop => {
                 match client.private.stop_node().await {
                     Ok(()) => {
@@ -323,7 +314,6 @@
                 };
                 Ok(Box::new(()))
             }
->>>>>>> a3bf84d4
 
             Command::node_get_staking_addresses => {
                 match client.private.get_staking_addresses().await {
