[package]
name = "massa-client"
version = "0.24.0"
edition = "2021"

[dependencies]
<<<<<<< HEAD
anyhow = "1.0"
atty = "0.2"
console = "0.15"
dialoguer = "0.10"
rustyline = "10.0.0"
rustyline-derive = "0.7.0"
erased-serde = "0.3"
lazy_static = "1.4"
paw = "1.0"
serde = { version = "1.0", features = ["derive"] }
serde_json = "1.0"
structopt = { version = "0.3", features = ["paw"] }
strum = "0.24"
strum_macros = "0.24"
tokio = { version = "1.23", features = ["full"] }
# custom modules
massa_api_exports = { path = "../massa-api-exports" }
massa_models = { path = "../massa-models" }
massa_signature = { path = "../massa-signature" }
massa_time = { path = "../massa-time" }
massa_sdk = { path = "../massa-sdk" }
massa_wallet = { path = "../massa-wallet" }
massa-proto-rs = { git = "https://github.com/massalabs/massa-proto-rs", branch = "feature/Improve_ABI_types_in_wasmv1", features = ["tonic"]}
=======
anyhow = {workspace = true}
atty = {workspace = true}
console = {workspace = true}
dialoguer = {workspace = true}
rustyline = {workspace = true}
rustyline-derive = {workspace = true}
erased-serde = {workspace = true}
lazy_static = {workspace = true}   # BOM UPGRADE     Revert to "1.4" if problem
paw = {workspace = true}
serde = {workspace = true, "features" = ["derive"]}
serde_json = {workspace = true}   # BOM UPGRADE     Revert to "1.0" if problem
structopt = {workspace = true, "features" = ["paw"]}
strum = {workspace = true}
strum_macros = {workspace = true}
tokio = {workspace = true, "features" = ["full"]}
massa_api_exports = {workspace = true}
massa_models = {workspace = true}
massa_signature = {workspace = true}
massa_time = {workspace = true}
massa_sdk = {workspace = true}
massa_wallet = {workspace = true}
>>>>>>> 7e7e296e

[dev-dependencies]
toml_edit = {workspace = true}<|MERGE_RESOLUTION|>--- conflicted
+++ resolved
@@ -4,31 +4,6 @@
 edition = "2021"
 
 [dependencies]
-<<<<<<< HEAD
-anyhow = "1.0"
-atty = "0.2"
-console = "0.15"
-dialoguer = "0.10"
-rustyline = "10.0.0"
-rustyline-derive = "0.7.0"
-erased-serde = "0.3"
-lazy_static = "1.4"
-paw = "1.0"
-serde = { version = "1.0", features = ["derive"] }
-serde_json = "1.0"
-structopt = { version = "0.3", features = ["paw"] }
-strum = "0.24"
-strum_macros = "0.24"
-tokio = { version = "1.23", features = ["full"] }
-# custom modules
-massa_api_exports = { path = "../massa-api-exports" }
-massa_models = { path = "../massa-models" }
-massa_signature = { path = "../massa-signature" }
-massa_time = { path = "../massa-time" }
-massa_sdk = { path = "../massa-sdk" }
-massa_wallet = { path = "../massa-wallet" }
-massa-proto-rs = { git = "https://github.com/massalabs/massa-proto-rs", branch = "feature/Improve_ABI_types_in_wasmv1", features = ["tonic"]}
-=======
 anyhow = {workspace = true}
 atty = {workspace = true}
 console = {workspace = true}
@@ -50,7 +25,6 @@
 massa_time = {workspace = true}
 massa_sdk = {workspace = true}
 massa_wallet = {workspace = true}
->>>>>>> 7e7e296e
 
 [dev-dependencies]
 toml_edit = {workspace = true}