--- conflicted
+++ resolved
@@ -119,10 +119,6 @@
     - [SlotExecutionOutput](#massa-api-v1-SlotExecutionOutput)
     - [StateChanges](#massa-api-v1-StateChanges)
   
-<<<<<<< HEAD
-    - [ExecutionOutputStatus](#massa-api-v1-ExecutionOutputStatus)
-    - [ScExecutionEventStatus](#massa-api-v1-ScExecutionEventStatus)
-=======
     - [AsyncPoolChangeType](#massa-api-v1-AsyncPoolChangeType)
     - [ExecutionOutputStatus](#massa-api-v1-ExecutionOutputStatus)
     - [LedgerChangeType](#massa-api-v1-LedgerChangeType)
@@ -130,7 +126,6 @@
     - [ScExecutionEventStatus](#massa-api-v1-ScExecutionEventStatus)
     - [SetOrDeleteType](#massa-api-v1-SetOrDeleteType)
     - [SetOrKeepType](#massa-api-v1-SetOrKeepType)
->>>>>>> 5b0654fb
   
 - [operation.proto](#operation-proto)
     - [CallSC](#massa-api-v1-CallSC)
@@ -1885,17 +1880,6 @@
 | ----- | ---- | ----- | ----------- |
 | status | [ExecutionOutputStatus](#massa-api-v1-ExecutionOutputStatus) | repeated | Status |
 | execution_output | [ExecutionOutput](#massa-api-v1-ExecutionOutput) |  | Executed slot output |
-<<<<<<< HEAD
-
-
-
-
-
- 
-
-
-<a name="massa-api-v1-ExecutionOutputStatus"></a>
-=======
 
 
 
@@ -1977,32 +1961,12 @@
 
 
 <a name="massa-api-v1-ScExecutionEventStatus"></a>
->>>>>>> 5b0654fb
-
-### ExecutionOutputStatus
-ExecutionOutputStatus type enum
+
+### ScExecutionEventStatus
+ScExecutionEventStatus type enum
 
 | Name | Number | Description |
 | ---- | ------ | ----------- |
-<<<<<<< HEAD
-| EXECUTION_OUTPUT_STATUS_UNSPECIFIED | 0 | Defaut enum value |
-| EXECUTION_OUTPUT_STATUS_CANDIDATE | 1 | Candidate status |
-| EXECUTION_OUTPUT_STATUS_FINAL | 2 | Final status |
-
-
-
-<a name="massa-api-v1-ScExecutionEventStatus"></a>
-
-### ScExecutionEventStatus
-ScExecutionEventStatus type enum
-
-| Name | Number | Description |
-| ---- | ------ | ----------- |
-| SC_EXECUTION_EVENT_STATUS_UNSPECIFIED | 0 | Defaut enum value |
-| SC_EXECUTION_EVENT_STATUS_FINAL | 1 | Final status |
-| SC_EXECUTION_EVENT_STATUS_READ_ONLY | 2 | Read only status |
-| SC_EXECUTION_EVENT_STATUS_FAILURE | 3 | Failure status |
-=======
 | SC_EXECUTION_EVENT_STATUS_UNSPECIFIED | 0 | Default enum value |
 | SC_EXECUTION_EVENT_STATUS_FINAL | 1 | Final status |
 | SC_EXECUTION_EVENT_STATUS_READ_ONLY | 2 | Read only status |
@@ -2033,7 +1997,6 @@
 | SET_OR_KEEP_TYPE_UNSPECIFIED | 0 | Default enum value |
 | SET_OR_KEEP_TYPE_SET | 1 | Sets a new absolute value |
 | SET_OR_KEEP_TYPE_KEEP | 2 | Keeps the existing value |
->>>>>>> 5b0654fb
 
 
  
