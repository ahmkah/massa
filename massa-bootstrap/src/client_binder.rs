--- conflicted
+++ resolved
@@ -107,12 +107,7 @@
 
     #[allow(dead_code)]
     /// Send a message to the bootstrap server
-<<<<<<< HEAD
     pub async fn send(&mut self, msg: &BootstrapMessageClient) -> Result<(), BootstrapError> {
-=======
-    pub async fn send(&mut self, msg: BootstrapMessage) -> Result<(), BootstrapError> {
-        // serialize message
->>>>>>> db2e7867
         let msg_bytes = msg.to_bytes_compact()?;
         let msg_len: u32 = msg_bytes.len().try_into().map_err(|e| {
             BootstrapError::GeneralError(format!("bootstrap message too large to encode: {}", e))
