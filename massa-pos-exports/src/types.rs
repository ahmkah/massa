// Copyright (c) 2022 MASSA LABS <info@massa.net>

use std::collections::{BTreeMap, VecDeque};

use bitvec::prelude::*;
use massa_hash::Hash;
use massa_models::{
    address::{Address, AddressDeserializer},
    amount::{Amount, AmountDeserializer, AmountSerializer},
    api::IndexedSlot,
    error::ModelsError,
    prehash::PreHashMap,
    serialization::{BitVecDeserializer, BitVecSerializer},
    slot::{Slot, SlotDeserializer, SlotSerializer},
};
use massa_serialization::{
    DeserializeError, Deserializer, SerializeError, Serializer, U64VarIntDeserializer,
    U64VarIntSerializer,
};
use nom::{
    branch::alt,
    bytes::complete::tag,
    combinator::value,
    error::{context, ContextError, ParseError},
    multi::length_count,
    sequence::tuple,
    IResult, Parser,
};
use num::rational::Ratio;
use std::ops::Bound::{Excluded, Included, Unbounded};

use crate::SelectorController;

/// Selector info about an address
#[derive(Default)]
pub struct SelectorAddressInfo {
    /// Number of active rolls
    pub active_rolls: u64,
    /// Next block draws
    pub next_block_draws: Vec<Slot>,
    /// Next endorsement draws
    pub next_endorsement_draws: Vec<IndexedSlot>,
}

/// Final state of PoS
pub struct PoSFinalState {
    /// contiguous cycle history. Back = newest.
    pub cycle_history: VecDeque<CycleInfo>,
    /// coins to be credited at the end of the slot
    pub deferred_credits: DeferredCredits,
    /// selector controller
    pub selector: Box<dyn SelectorController>,
    /// initial rolls, used for negative cycle lookback
    pub initial_rolls: BTreeMap<Address, u64>,
    /// initial seeds, used for negative cycle lookback (cycles -2, -1 in that order)
    pub initial_seeds: Vec<Hash>,
    /// amount deserializer
    pub amount_deserializer: AmountDeserializer,
    /// slot deserializer
    pub slot_deserializer: SlotDeserializer,
    /// deserializer
    pub deferred_credit_length_deserializer: U64VarIntDeserializer,
    /// address deserializer
    pub address_deserializer: AddressDeserializer,
    /// periods per cycle
    pub periods_per_cycle: u64,
    /// thread count
    pub thread_count: u8,
}

#[derive(Debug, Default, Clone)]
/// Structure containing all the PoS deferred credits information
pub struct DeferredCredits(pub BTreeMap<Slot, PreHashMap<Address, Amount>>);

impl DeferredCredits {
    /// Extends the current DeferredCredits with another but accumulates the addresses and amounts
    pub fn nested_extend(&mut self, other: Self) {
        for (slot, new_credits) in other.0 {
            self.0
                .entry(slot)
                .and_modify(|current_credits| {
                    for (address, new_amount) in new_credits.iter() {
                        current_credits
                            .entry(*address)
                            .and_modify(|current_amount| {
                                *current_amount = current_amount.saturating_add(*new_amount);
                            })
                            .or_insert(*new_amount);
                    }
                })
                .or_insert(new_credits);
        }
    }

    /// Remove zero credits
    pub fn remove_zeros(&mut self) {
        let mut delete_slots = Vec::new();
        for (slot, credits) in &mut self.0 {
            credits.retain(|_addr, amount| !amount.is_zero());
            if credits.is_empty() {
                delete_slots.push(*slot);
            }
        }
        for slot in delete_slots {
            self.0.remove(&slot);
        }
    }
}

/// PoS bootstrap streaming steps enum
#[derive(PartialEq, Eq, Copy, Clone)]
pub enum PoSInfoStreamingStep {
    /// Started step, only when launching the streaming
    Started,
    /// Ongoing step, as long as you are streaming complete cycles
    Ongoing(u64),
    /// Finished step, after the incomplete cycle was streamed
    Finished,
}

impl PoSFinalState {
    fn get_first_cycle_index(&self) -> usize {
        // for bootstrap:
        // if cycle_history is full skip the bootstrap safety cycle
        // if not stream it
        //
        // TODO: use config
        usize::from(self.cycle_history.len() >= 6)
    }

    /// Gets a part of the Proof of Stake cycle_history. Used only in the bootstrap process.
    ///
    /// # Arguments:
    /// `cursor`: indicates the bootstrap state after the previous payload
    ///
    /// # Returns
    /// The PoS part and the updated cursor
    #[allow(clippy::type_complexity)]
    pub fn get_cycle_history_part(
        &self,
        cursor: PoSInfoStreamingStep,
    ) -> Result<(Vec<u8>, PoSInfoStreamingStep), ModelsError> {
        let cycle_index = match cursor {
            PoSInfoStreamingStep::Started => self.get_first_cycle_index(),
            PoSInfoStreamingStep::Ongoing(last_cycle) => {
                if let Some(index) = self.get_cycle_index(last_cycle) {
                    if index == self.cycle_history.len() - 1 {
                        return Ok((Vec::default(), PoSInfoStreamingStep::Finished));
                    }
                    index.saturating_add(1)
                } else {
                    return Err(ModelsError::OutdatedBootstrapCursor);
                }
            }
            PoSInfoStreamingStep::Finished => {
                return Ok((Vec::default(), PoSInfoStreamingStep::Finished))
            }
        };
        let mut part = Vec::new();
        let u64_ser = U64VarIntSerializer::new();
        let bitvec_ser = BitVecSerializer::new();
        let CycleInfo {
            cycle,
            complete,
            roll_counts,
            rng_seed,
            production_stats,
<<<<<<< HEAD
        }) = self.cycle_history.get(cycle_index)
        {
            // TODO: limit the whole info with CYCLE_INFO_SIZE_MESSAGE_BYTES
            u64_ser.serialize(cycle, &mut part)?;
            part.push(u8::from(*complete));
            // TODO: limit this with ROLL_COUNTS_PART_SIZE_MESSAGE_BYTES
            u64_ser.serialize(&(roll_counts.len() as u64), &mut part)?;
            for (addr, count) in roll_counts {
                part.extend(addr.to_bytes());
                u64_ser.serialize(count, &mut part)?;
            }
            bitvec_ser.serialize(rng_seed, &mut part)?;
            // TODO: limit this with PRODUCTION_STATS_PART_SIZE_MESSAGE_BYTES
            u64_ser.serialize(&(production_stats.len() as u64), &mut part)?;
            for (addr, stats) in production_stats {
                part.extend(addr.to_bytes());
                u64_ser.serialize(&stats.block_success_count, &mut part)?;
                u64_ser.serialize(&stats.block_failure_count, &mut part)?;
            }
            last_cycle = Some(*cycle);
            complete_ident = Some(*complete);
=======
        } = self
            .cycle_history
            .get(cycle_index)
            .expect("a cycle should be available here");

        // TODO: move this serialization into CycleInfo::Serialize

        // TODO: limit the whole info with CYCLE_INFO_SIZE_MESSAGE_BYTES
        u64_ser.serialize(cycle, &mut part)?;
        part.push(*complete as u8);
        // TODO: limit this with ROLL_COUNTS_PART_SIZE_MESSAGE_BYTES
        u64_ser.serialize(&(roll_counts.len() as u64), &mut part)?;
        for (addr, count) in roll_counts {
            part.extend(addr.to_bytes());
            u64_ser.serialize(count, &mut part)?;
>>>>>>> fe042574
        }
        bitvec_ser.serialize(rng_seed, &mut part)?;
        // TODO: limit this with PRODUCTION_STATS_PART_SIZE_MESSAGE_BYTES
        u64_ser.serialize(&(production_stats.len() as u64), &mut part)?;
        for (addr, stats) in production_stats {
            part.extend(addr.to_bytes());
            u64_ser.serialize(&stats.block_success_count, &mut part)?;
            u64_ser.serialize(&stats.block_failure_count, &mut part)?;
        }

        Ok((part, PoSInfoStreamingStep::Ongoing(*cycle)))
    }

    /// Gets a part of the Proof of Stake deferred_credits. Used only in the bootstrap process.
    ///
    /// # Arguments:
    /// `cursor`: indicates the bootstrap state after the previous payload
    ///
    /// # Returns
    /// The PoS part and the updated cursor
    pub fn get_deferred_credits_part(
        &self,
        cursor: Option<Slot>,
    ) -> Result<(Vec<u8>, Option<Slot>), ModelsError> {
        let dl_range_start = if let Some(last_slot) = cursor {
            Excluded(last_slot)
        } else {
            Unbounded
        };
        let mut part = Vec::new();
        let slot_ser = SlotSerializer::new();
        let u64_ser = U64VarIntSerializer::new();
        let amount_ser = AmountSerializer::new();
        // TODO return an option directly, and upstream we should check part.is_none() instead of part.is_empty()
        let range = self.deferred_credits.0.range((dl_range_start, Unbounded));
        if range.clone().last().is_some() {
            u64_ser.serialize(&(range.clone().count() as u64), &mut part)?;
        }
        // TODO: iterate in reverse order to avoid steaming credits that will be soon removed
        for (slot, credits) in range.clone() {
            // TODO: limit this with DEFERRED_CREDITS_PART_SIZE_MESSAGE_BYTES
            // NOTE: above will prevent the use of lenght_count combinator, many0 did not do the job
            slot_ser.serialize(slot, &mut part)?;
            u64_ser.serialize(&(credits.len() as u64), &mut part)?;
            for (addr, amount) in credits {
                part.extend(addr.to_bytes());
                amount_ser.serialize(amount, &mut part)?;
            }
        }
        let last_credits_slot = range.last().map(|(s, _)| *s);
        Ok((part, last_credits_slot))
    }

    /// Sets a part of the Proof of Stake cycle_history. Used only in the bootstrap process.
    ///
    /// # Arguments
    /// `part`: the raw data received from `get_pos_state_part` and used to update PoS State
    pub fn set_cycle_history_part(&mut self, part: &[u8]) -> Result<Option<u64>, ModelsError> {
        if part.is_empty() {
            return Ok(self.cycle_history.back().map(|v| v.cycle));
        }
        let u64_deser = U64VarIntDeserializer::new(Included(u64::MIN), Included(u64::MAX));
        let bitvec_deser = BitVecDeserializer::new();
        let address_deser = AddressDeserializer::new();
        #[allow(clippy::type_complexity)]
        let (rest, cycle): (
            &[u8], // non-deserialized buffer remainder
            (
                u64,                      // cycle
                bool,                     // complete
                Vec<(Address, u64)>,      // roll counts
                bitvec::vec::BitVec<u8>,  // seed
                Vec<(Address, u64, u64)>, // production stats (address, n_success, n_fail)
            ),
        ) = context(
            "cycle_history",
            tuple((
                context("cycle", |input| {
                    u64_deser.deserialize::<DeserializeError>(input)
                }),
                context(
                    "complete",
                    alt((value(true, tag(&[1])), value(false, tag(&[0])))),
                ),
                context(
                    "roll_counts",
                    length_count(
                        context("roll_counts length", |input| u64_deser.deserialize(input)),
                        tuple((
                            context("address", |input| address_deser.deserialize(input)),
                            context("count", |input| u64_deser.deserialize(input)),
                        )),
                    ),
                ),
                context("rng_seed", |input| bitvec_deser.deserialize(input)),
                context(
                    "production_stats",
                    length_count(
                        context("production_stats length", |input| {
                            u64_deser.deserialize(input)
                        }),
                        tuple((
                            context("address", |input| address_deser.deserialize(input)),
                            context("block_success_count", |input| u64_deser.deserialize(input)),
                            context("block_failure_count", |input| u64_deser.deserialize(input)),
                        )),
                    ),
                ),
            )),
        )
        .parse(part)
        .map_err(|err| ModelsError::DeserializeError(err.to_string()))?;

        if !rest.is_empty() {
            return Err(ModelsError::SerializeError(
                "data is left after set_cycle_history_part PoSFinalState part deserialization"
                    .to_string(),
            ));
        }

        let stats_iter =
            cycle
                .4
                .into_iter()
                .map(|(addr, block_success_count, block_failure_count)| {
                    (
                        addr,
                        ProductionStats {
                            block_success_count,
                            block_failure_count,
                        },
                    )
                });

        if let Some(info) = self.cycle_history.back_mut() && info.cycle == cycle.0 {
            info.complete = cycle.1;
            info.roll_counts.extend(cycle.2);
            info.rng_seed.extend(cycle.3);
            info.production_stats.extend(stats_iter);
        } else {
            let opt_next_cycle = self.cycle_history.back().map(|info| info.cycle.saturating_add(1));
            if let Some(next_cycle) = opt_next_cycle && cycle.0 != next_cycle {
                panic!("PoS received cycle ({}) should be equal to the next expected cycle ({})", cycle.0, next_cycle);
            }
            self.cycle_history.push_back(CycleInfo {
                cycle: cycle.0,
                complete: cycle.1,
                roll_counts: cycle.2.into_iter().collect(),
                rng_seed: cycle.3,
                production_stats: stats_iter.collect(),
            })
        }

        Ok(self.cycle_history.back().map(|v| v.cycle))
    }

    /// Sets a part of the Proof of Stake deferred_credits. Used only in the bootstrap process.
    ///
    /// # Arguments
    /// `part`: the raw data received from `get_pos_state_part` and used to update PoS State
    pub fn set_deferred_credits_part(&mut self, part: &[u8]) -> Result<Option<Slot>, ModelsError> {
        if part.is_empty() {
            return Ok(self.deferred_credits.0.last_key_value().map(|(k, _)| *k));
        }
        #[allow(clippy::type_complexity)]
        let (rest, credits): (&[u8], Vec<(Slot, Vec<(Address, Amount)>)>) = context(
            "deferred_credits",
            length_count(
                context("deferred_credits length", |input| {
                    self.deferred_credit_length_deserializer.deserialize(input)
                }),
                tuple((
                    context("slot", |input| {
                        self.slot_deserializer
                            .deserialize::<DeserializeError>(input)
                    }),
                    context(
                        "credits",
                        length_count(
                            context("credits length", |input| {
                                self.deferred_credit_length_deserializer.deserialize(input)
                            }),
                            tuple((
                                context("address", |input| {
                                    self.address_deserializer.deserialize(input)
                                }),
                                context("amount", |input| {
                                    self.amount_deserializer.deserialize(input)
                                }),
                            )),
                        ),
                    ),
                )),
            ),
        )
        .parse(part)
        .map_err(|err| ModelsError::DeserializeError(err.to_string()))?;
        if !rest.is_empty() {
            return Err(ModelsError::SerializeError(
                "data is left after set_deferred_credits_part PoSFinalState part deserialization"
                    .to_string(),
            ));
        }

        let new_credits = DeferredCredits(
            credits
                .into_iter()
                .map(|(slot, credits)| (slot, credits.into_iter().collect()))
                .collect(),
        );
        self.deferred_credits.nested_extend(new_credits);

        Ok(self.deferred_credits.0.last_key_value().map(|(k, _)| *k))
    }
}

/// State of a cycle for all threads
#[derive(Default, Debug, Clone, PartialEq, Eq)]
pub struct CycleInfo {
    /// cycle number
    pub cycle: u64,
    /// whether the cycle is complete (all slots final)
    pub complete: bool,
    /// number of rolls each staking address has
    pub roll_counts: BTreeMap<Address, u64>,
    /// random seed bits of all slots in the cycle so far
    pub rng_seed: BitVec<u8>,
    /// Per-address production statistics
    pub production_stats: PreHashMap<Address, ProductionStats>,
}

/// Block production statistic
#[derive(Default, Debug, Copy, Clone, PartialEq, Eq)]
pub struct ProductionStats {
    /// Number of successfully created blocks
    pub block_success_count: u64,
    /// Number of blocks missed
    pub block_failure_count: u64,
}

impl ProductionStats {
    /// Check if the production stats are above the required percentage
    pub fn is_satisfying(&self, max_miss_ratio: &Ratio<u64>) -> bool {
        let opportunities_count = self.block_success_count + self.block_failure_count;
        if opportunities_count == 0 {
            return true;
        }
        &Ratio::new(self.block_failure_count, opportunities_count) <= max_miss_ratio
    }

    /// Increment a production stat struct with another
    pub fn extend(&mut self, stats: &ProductionStats) {
        self.block_success_count = self
            .block_success_count
            .saturating_add(stats.block_success_count);
        self.block_failure_count = self
            .block_failure_count
            .saturating_add(stats.block_failure_count);
    }
}

/// Recap of all PoS changes
#[derive(Default, Debug, Clone)]
pub struct PoSChanges {
    /// extra block seed bits added
    pub seed_bits: BitVec<u8>,

    /// new roll counts for addresses (can be 0 to remove the address from the registry)
    pub roll_changes: PreHashMap<Address, u64>,

    /// updated production statistics
    pub production_stats: PreHashMap<Address, ProductionStats>,

    /// set deferred credits indexed by target slot (can be set to 0 to cancel some, in case of slash)
    /// ordered structure to ensure slot iteration order is deterministic
    pub deferred_credits: DeferredCredits,
}

impl PoSChanges {
    /// Check if changes are empty
    pub fn is_empty(&self) -> bool {
        self.seed_bits.is_empty()
            && self.roll_changes.is_empty()
            && self.production_stats.is_empty()
            && self.deferred_credits.0.is_empty()
    }
    /// Extends the current `PosChanges` with another one
    pub fn extend(&mut self, other: PoSChanges) {
        // extend seed bits
        self.seed_bits.extend(other.seed_bits);

        // extend roll changes
        self.roll_changes.extend(other.roll_changes);

        // extend production stats
        for (other_addr, other_stats) in other.production_stats {
            self.production_stats
                .entry(other_addr)
                .or_insert_with(ProductionStats::default)
                .extend(&other_stats);
        }

        // extend deferred credits
        self.deferred_credits.nested_extend(other.deferred_credits);
    }
}

/// `PoSChanges` Serializer
pub struct PoSChangesSerializer {
    bit_vec_serializer: BitVecSerializer,
    u64_serializer: U64VarIntSerializer,
    slot_serializer: SlotSerializer,
    amount_serializer: AmountSerializer,
}

impl Default for PoSChangesSerializer {
    fn default() -> Self {
        Self::new()
    }
}

impl PoSChangesSerializer {
    /// Create a new `PoSChanges` Serializer
    pub fn new() -> PoSChangesSerializer {
        PoSChangesSerializer {
            bit_vec_serializer: BitVecSerializer::new(),
            u64_serializer: U64VarIntSerializer::new(),
            slot_serializer: SlotSerializer::new(),
            amount_serializer: AmountSerializer::new(),
        }
    }
}

impl Serializer<PoSChanges> for PoSChangesSerializer {
    fn serialize(&self, value: &PoSChanges, buffer: &mut Vec<u8>) -> Result<(), SerializeError> {
        // seed_bits
        self.bit_vec_serializer
            .serialize(&value.seed_bits, buffer)?;

        // roll_changes
        let entry_count: u64 = value.roll_changes.len().try_into().map_err(|err| {
            SerializeError::GeneralError(format!("too many entries in roll_changes: {}", err))
        })?;
        self.u64_serializer.serialize(&entry_count, buffer)?;
        for (addr, roll) in value.roll_changes.iter() {
            buffer.extend(addr.to_bytes());
            self.u64_serializer.serialize(roll, buffer)?;
        }

        // production_stats
        let entry_count: u64 = value.production_stats.len().try_into().map_err(|err| {
            SerializeError::GeneralError(format!("too many entries in production_stats: {}", err))
        })?;
        self.u64_serializer.serialize(&entry_count, buffer)?;
        for (
            addr,
            ProductionStats {
                block_success_count,
                block_failure_count,
            },
        ) in value.production_stats.iter()
        {
            buffer.extend(addr.to_bytes());
            self.u64_serializer.serialize(block_success_count, buffer)?;
            self.u64_serializer.serialize(block_failure_count, buffer)?;
        }

        // deferred_credits
        let entry_count: u64 = value.deferred_credits.0.len().try_into().map_err(|err| {
            SerializeError::GeneralError(format!("too many entries in deferred_credits: {}", err))
        })?;
        self.u64_serializer.serialize(&entry_count, buffer)?;
        for (slot, credits) in value.deferred_credits.0.iter() {
            self.slot_serializer.serialize(slot, buffer)?;
            let credits_entry_count: u64 = credits.len().try_into().map_err(|err| {
                SerializeError::GeneralError(format!("too many entries in credits: {}", err))
            })?;
            self.u64_serializer
                .serialize(&credits_entry_count, buffer)?;
            for (addr, amount) in credits {
                buffer.extend(addr.to_bytes());
                self.amount_serializer.serialize(amount, buffer)?;
            }
        }
        Ok(())
    }
}

/// `PoSChanges` Deserializer
pub struct PoSChangesDeserializer {
    bit_vec_deserializer: BitVecDeserializer,
    roll_changes_deserializer: RollChangesDeserializer,
    production_stats_deserializer: ProductionStatsDeserializer,
    deferred_credits_deserializer: DeferredCreditsDeserializer,
}

impl PoSChangesDeserializer {
    /// Create a new `PoSChanges` Deserializer
    pub fn new(thread_count: u8) -> PoSChangesDeserializer {
        PoSChangesDeserializer {
            bit_vec_deserializer: BitVecDeserializer::new(),
            roll_changes_deserializer: RollChangesDeserializer::new(),
            production_stats_deserializer: ProductionStatsDeserializer::new(),
            deferred_credits_deserializer: DeferredCreditsDeserializer::new(thread_count),
        }
    }
}

impl Deserializer<PoSChanges> for PoSChangesDeserializer {
    fn deserialize<'a, E: ParseError<&'a [u8]> + ContextError<&'a [u8]>>(
        &self,
        buffer: &'a [u8],
    ) -> IResult<&'a [u8], PoSChanges, E> {
        context(
            "Failed PoSChanges deserialization",
            tuple((
                |input| self.bit_vec_deserializer.deserialize(input),
                |input| self.roll_changes_deserializer.deserialize(input),
                |input| self.production_stats_deserializer.deserialize(input),
                |input| self.deferred_credits_deserializer.deserialize(input),
            )),
        )
        .map(
            |(seed_bits, roll_changes, production_stats, deferred_credits)| PoSChanges {
                seed_bits,
                roll_changes,
                production_stats,
                deferred_credits,
            },
        )
        .parse(buffer)
    }
}

struct RollChangesDeserializer {
    address_deserializer: AddressDeserializer,
    u64_deserializer: U64VarIntDeserializer,
}

impl RollChangesDeserializer {
    fn new() -> RollChangesDeserializer {
        RollChangesDeserializer {
            address_deserializer: AddressDeserializer::new(),
            u64_deserializer: U64VarIntDeserializer::new(Included(u64::MIN), Included(u64::MAX)),
        }
    }
}

impl Deserializer<PreHashMap<Address, u64>> for RollChangesDeserializer {
    fn deserialize<'a, E: ParseError<&'a [u8]> + ContextError<&'a [u8]>>(
        &self,
        buffer: &'a [u8],
    ) -> IResult<&'a [u8], PreHashMap<Address, u64>, E> {
        context(
            "Failed RollChanges deserialization",
            length_count(
                context("Failed length deserialization", |input| {
                    self.u64_deserializer.deserialize(input)
                }),
                tuple((
                    |input| self.address_deserializer.deserialize(input),
                    |input| self.u64_deserializer.deserialize(input),
                )),
            ),
        )
        .map(|elements| elements.into_iter().collect())
        .parse(buffer)
    }
}

struct ProductionStatsDeserializer {
    address_deserializer: AddressDeserializer,
    u64_deserializer: U64VarIntDeserializer,
}

impl ProductionStatsDeserializer {
    fn new() -> ProductionStatsDeserializer {
        ProductionStatsDeserializer {
            address_deserializer: AddressDeserializer::new(),
            u64_deserializer: U64VarIntDeserializer::new(Included(u64::MIN), Included(u64::MAX)),
        }
    }
}

impl Deserializer<PreHashMap<Address, ProductionStats>> for ProductionStatsDeserializer {
    fn deserialize<'a, E: ParseError<&'a [u8]> + ContextError<&'a [u8]>>(
        &self,
        buffer: &'a [u8],
    ) -> IResult<&'a [u8], PreHashMap<Address, ProductionStats>, E> {
        context(
            "Failed ProductionStats deserialization",
            length_count(
                context("Failed length deserialization", |input| {
                    self.u64_deserializer.deserialize(input)
                }),
                tuple((
                    |input| self.address_deserializer.deserialize(input),
                    |input| self.u64_deserializer.deserialize(input),
                    |input| self.u64_deserializer.deserialize(input),
                )),
            ),
        )
        .map(|elements| {
            elements
                .into_iter()
                .map(|(addr, block_success_count, block_failure_count)| {
                    (
                        addr,
                        ProductionStats {
                            block_success_count,
                            block_failure_count,
                        },
                    )
                })
                .collect()
        })
        .parse(buffer)
    }
}

struct DeferredCreditsDeserializer {
    u64_deserializer: U64VarIntDeserializer,
    slot_deserializer: SlotDeserializer,
    credit_deserializer: CreditDeserializer,
}

impl DeferredCreditsDeserializer {
    fn new(thread_count: u8) -> DeferredCreditsDeserializer {
        DeferredCreditsDeserializer {
            u64_deserializer: U64VarIntDeserializer::new(Included(u64::MIN), Included(u64::MAX)),
            slot_deserializer: SlotDeserializer::new(
                (Included(0), Included(u64::MAX)),
                (Included(0), Excluded(thread_count)),
            ),
            credit_deserializer: CreditDeserializer::new(),
        }
    }
}

impl Deserializer<DeferredCredits> for DeferredCreditsDeserializer {
    fn deserialize<'a, E: ParseError<&'a [u8]> + ContextError<&'a [u8]>>(
        &self,
        buffer: &'a [u8],
    ) -> IResult<&'a [u8], DeferredCredits, E> {
        context(
            "Failed DeferredCredits deserialization",
            length_count(
                context("Failed length deserialization", |input| {
                    self.u64_deserializer.deserialize(input)
                }),
                tuple((
                    |input| self.slot_deserializer.deserialize(input),
                    |input| self.credit_deserializer.deserialize(input),
                )),
            ),
        )
        .map(|elements| DeferredCredits(elements.into_iter().collect()))
        .parse(buffer)
    }
}

struct CreditDeserializer {
    u64_deserializer: U64VarIntDeserializer,
    address_deserializer: AddressDeserializer,
    amount_deserializer: AmountDeserializer,
}

impl CreditDeserializer {
    fn new() -> CreditDeserializer {
        CreditDeserializer {
            u64_deserializer: U64VarIntDeserializer::new(Included(u64::MIN), Included(u64::MAX)),
            address_deserializer: AddressDeserializer::new(),
            amount_deserializer: AmountDeserializer::new(
                Included(Amount::MIN),
                Included(Amount::MAX),
            ),
        }
    }
}

impl Deserializer<PreHashMap<Address, Amount>> for CreditDeserializer {
    fn deserialize<'a, E: ParseError<&'a [u8]> + ContextError<&'a [u8]>>(
        &self,
        buffer: &'a [u8],
    ) -> IResult<&'a [u8], PreHashMap<Address, Amount>, E> {
        context(
            "Failed Credit deserialization",
            length_count(
                context("Failed length deserialization", |input| {
                    self.u64_deserializer.deserialize(input)
                }),
                tuple((
                    |input| self.address_deserializer.deserialize(input),
                    |input| self.amount_deserializer.deserialize(input),
                )),
            ),
        )
        .map(|elements| elements.into_iter().collect())
        .parse(buffer)
    }
}

/// Selections of endorsements and producer
#[derive(Debug, Clone, PartialEq, Eq)]
pub struct Selection {
    /// Choosen endorsements
    pub endorsements: Vec<Address>,
    /// Choosen block producer
    pub producer: Address,
}<|MERGE_RESOLUTION|>--- conflicted
+++ resolved
@@ -165,29 +165,6 @@
             roll_counts,
             rng_seed,
             production_stats,
-<<<<<<< HEAD
-        }) = self.cycle_history.get(cycle_index)
-        {
-            // TODO: limit the whole info with CYCLE_INFO_SIZE_MESSAGE_BYTES
-            u64_ser.serialize(cycle, &mut part)?;
-            part.push(u8::from(*complete));
-            // TODO: limit this with ROLL_COUNTS_PART_SIZE_MESSAGE_BYTES
-            u64_ser.serialize(&(roll_counts.len() as u64), &mut part)?;
-            for (addr, count) in roll_counts {
-                part.extend(addr.to_bytes());
-                u64_ser.serialize(count, &mut part)?;
-            }
-            bitvec_ser.serialize(rng_seed, &mut part)?;
-            // TODO: limit this with PRODUCTION_STATS_PART_SIZE_MESSAGE_BYTES
-            u64_ser.serialize(&(production_stats.len() as u64), &mut part)?;
-            for (addr, stats) in production_stats {
-                part.extend(addr.to_bytes());
-                u64_ser.serialize(&stats.block_success_count, &mut part)?;
-                u64_ser.serialize(&stats.block_failure_count, &mut part)?;
-            }
-            last_cycle = Some(*cycle);
-            complete_ident = Some(*complete);
-=======
         } = self
             .cycle_history
             .get(cycle_index)
@@ -197,13 +174,12 @@
 
         // TODO: limit the whole info with CYCLE_INFO_SIZE_MESSAGE_BYTES
         u64_ser.serialize(cycle, &mut part)?;
-        part.push(*complete as u8);
+        part.push(u8::from(*complete));
         // TODO: limit this with ROLL_COUNTS_PART_SIZE_MESSAGE_BYTES
         u64_ser.serialize(&(roll_counts.len() as u64), &mut part)?;
         for (addr, count) in roll_counts {
             part.extend(addr.to_bytes());
             u64_ser.serialize(count, &mut part)?;
->>>>>>> fe042574
         }
         bitvec_ser.serialize(rng_seed, &mut part)?;
         // TODO: limit this with PRODUCTION_STATS_PART_SIZE_MESSAGE_BYTES
