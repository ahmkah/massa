// Copyright (c) 2022 MASSA LABS <info@massa.net>

use crate::constants::OPERATION_ID_SIZE_BYTES;
use crate::node_configuration::OPERATION_ID_PREFIX_SIZE_BYTES;
use crate::prehash::{PreHashed, Set};
use crate::serialization::StringDeserializer;

use crate::wrapped::{Id, Wrapped, WrappedContent, WrappedDeserializer, WrappedSerializer};
use crate::{Address, Amount, ModelsError};
use crate::{
    AddressDeserializer, AmountDeserializer, AmountSerializer, StringSerializer, VecU8Deserializer,
    VecU8Serializer,
};
use massa_hash::{Hash, HashDeserializer};
use massa_serialization::{
    Deserializer, SerializeError, Serializer, U16VarIntDeserializer, U16VarIntSerializer,
    U32VarIntDeserializer, U32VarIntSerializer, U64VarIntDeserializer, U64VarIntSerializer,
};
use nom::error::context;
use nom::multi::length_count;
use nom::sequence::tuple;
use nom::AsBytes;
use nom::Parser;
use nom::{
    error::{ContextError, ParseError},
    IResult,
};
use num_enum::{IntoPrimitive, TryFromPrimitive};
use serde::{Deserialize, Serialize};
use std::convert::TryInto;
use std::fmt::Formatter;
use std::{ops::Bound::Included, ops::RangeInclusive, str::FromStr};

const OPERATION_ID_STRING_PREFIX: &str = "OPE";

/// operation id
#[derive(Clone, Copy, Eq, PartialEq, Ord, PartialOrd, Hash, Serialize, Deserialize)]
pub struct OperationId(Hash);

/// Left part of the operation id hash stored in a vector of size [OPERATION_ID_PREFIX_SIZE_BYTES]
#[derive(Clone, Eq, PartialEq, Ord, PartialOrd, Hash, Serialize, Deserialize)]
pub struct OperationPrefixId([u8; OPERATION_ID_PREFIX_SIZE_BYTES]);

impl std::fmt::Display for OperationId {
    fn fmt(&self, f: &mut std::fmt::Formatter) -> std::fmt::Result {
        if cfg!(feature = "hash-prefix") {
            write!(
                f,
                "{}-{}",
                OPERATION_ID_STRING_PREFIX,
                self.0.to_bs58_check()
            )
        } else {
            write!(f, "{}", self.0.to_bs58_check())
        }
    }
}

impl std::fmt::Debug for OperationId {
    fn fmt(&self, f: &mut std::fmt::Formatter) -> std::fmt::Result {
        if cfg!(feature = "hash-prefix") {
            write!(
                f,
                "{}-{}",
                OPERATION_ID_STRING_PREFIX,
                self.0.to_bs58_check()
            )
        } else {
            write!(f, "{}", self.0.to_bs58_check())
        }
    }
}

impl std::fmt::Display for OperationPrefixId {
    fn fmt(&self, f: &mut std::fmt::Formatter) -> std::fmt::Result {
        if cfg!(feature = "hash-prefix") {
            write!(
                f,
                "{}-{}",
                OPERATION_ID_STRING_PREFIX,
                bs58::encode(self.0.as_bytes()).into_string()
            )
        } else {
            write!(f, "{}", bs58::encode(self.0.as_bytes()).into_string())
        }
    }
}

impl std::fmt::Debug for OperationPrefixId {
    fn fmt(&self, f: &mut std::fmt::Formatter) -> std::fmt::Result {
        if cfg!(feature = "hash-prefix") {
            write!(
                f,
                "{}-{}",
                OPERATION_ID_STRING_PREFIX,
                bs58::encode(self.0.as_bytes()).into_string()
            )
        } else {
            write!(f, "{}", bs58::encode(self.0.as_bytes()).into_string())
        }
    }
}

impl FromStr for OperationId {
    type Err = ModelsError;
    fn from_str(s: &str) -> Result<Self, Self::Err> {
        if cfg!(feature = "hash-prefix") {
            let v: Vec<_> = s.split('-').collect();
            if v.len() != 2 {
                // assume there is no prefix
                Ok(OperationId(Hash::from_str(s)?))
            } else if v[0] != OPERATION_ID_STRING_PREFIX {
                Err(ModelsError::WrongPrefix(
                    OPERATION_ID_STRING_PREFIX.to_string(),
                    v[0].to_string(),
                ))
            } else {
                Ok(OperationId(Hash::from_str(v[1])?))
            }
        } else {
            Ok(OperationId(Hash::from_str(s)?))
        }
    }
}

// note: would be probably unused after the merge of
//       prefix
impl PreHashed for OperationId {}
impl Id for OperationId {
    fn new(hash: Hash) -> Self {
        OperationId(hash)
    }

    fn hash(&self) -> Hash {
        self.0
    }
}

impl PreHashed for OperationPrefixId {}

impl From<&[u8; OPERATION_ID_PREFIX_SIZE_BYTES]> for OperationPrefixId {
    /// get prefix of the operation id of size [OPERATION_ID_PREFIX_SIZE_BIT]
    fn from(bytes: &[u8; OPERATION_ID_PREFIX_SIZE_BYTES]) -> Self {
        Self(*bytes)
    }
}

impl From<&OperationPrefixId> for Vec<u8> {
    fn from(prefix: &OperationPrefixId) -> Self {
        prefix.0.to_vec()
    }
}

impl OperationId {
    /// op id to bytes
    pub fn to_bytes(&self) -> &[u8; OPERATION_ID_SIZE_BYTES] {
        self.0.to_bytes()
    }

    /// op id into bytes
    pub fn into_bytes(self) -> [u8; OPERATION_ID_SIZE_BYTES] {
        self.0.into_bytes()
    }

    /// op id from bytes
    pub fn from_bytes(data: &[u8; OPERATION_ID_SIZE_BYTES]) -> OperationId {
        OperationId(Hash::from_bytes(data))
    }

    /// op id from `bs58` check
    pub fn from_bs58_check(data: &str) -> Result<OperationId, ModelsError> {
        Ok(OperationId(
            Hash::from_bs58_check(data).map_err(|_| ModelsError::HashError)?,
        ))
    }

    /// convert the [OperationId] into a [OperationPrefixId]
    pub fn into_prefix(self) -> OperationPrefixId {
        OperationPrefixId(
            self.0.into_bytes()[..OPERATION_ID_PREFIX_SIZE_BYTES]
                .try_into()
                .expect("failed to truncate prefix from OperationId"),
        )
    }

    /// get a prefix from the [OperationId] by copying it
    pub fn prefix(&self) -> OperationPrefixId {
        OperationPrefixId(
            self.0.to_bytes()[..OPERATION_ID_PREFIX_SIZE_BYTES]
                .try_into()
                .expect("failed to truncate prefix from OperationId"),
        )
    }
}

#[derive(IntoPrimitive, Debug, Eq, PartialEq, TryFromPrimitive)]
#[repr(u32)]
enum OperationTypeId {
    Transaction = 0,
    RollBuy = 1,
    RollSell = 2,
    ExecuteSC = 3,
    CallSC = 4,
}

/// the operation as sent in the network
#[derive(Debug, Clone, Serialize, Deserialize)]
pub struct Operation {
    /// the fee they have decided for this operation
    pub fee: Amount,
    /// after `expire_period` slot the operation won't be included in a block
    pub expire_period: u64,
    /// the type specific operation part
    pub op: OperationType,
}

impl std::fmt::Display for Operation {
    fn fmt(&self, f: &mut Formatter<'_>) -> std::fmt::Result {
        writeln!(f, "Fee: {}", self.fee)?;
        writeln!(f, "Expire period: {}", self.expire_period)?;
        writeln!(f, "Operation type: {}", self.op)?;
        Ok(())
    }
}

/// signed operation
pub type WrappedOperation = Wrapped<Operation, OperationId>;

impl WrappedContent for Operation {}

/// Serializer for `Operation`
pub struct OperationSerializer {
    u64_serializer: U64VarIntSerializer,
    amount_serializer: AmountSerializer,
    op_type_serializer: OperationTypeSerializer,
}

impl OperationSerializer {
    /// Creates a new `OperationSerializer`
    pub fn new() -> Self {
        Self {
            u64_serializer: U64VarIntSerializer::new(),
            amount_serializer: AmountSerializer::new(),
            op_type_serializer: OperationTypeSerializer::new(),
        }
    }
}

impl Default for OperationSerializer {
    fn default() -> Self {
        Self::new()
    }
}

impl Serializer<Operation> for OperationSerializer {
    /// ## Example:
    /// ```rust
    /// use massa_models::{Amount, Address, OperationType, OperationSerializer, Operation};
    /// use massa_signature::KeyPair;
    /// use massa_serialization::Serializer;
    /// use std::str::FromStr;
    ///
    /// let keypair = KeyPair::generate();
    /// let op = OperationType::Transaction {
    ///    recipient_address: Address::from_public_key(&keypair.get_public_key()),
    ///    amount: Amount::from_str("300").unwrap(),
    /// };
    /// let operation = Operation {
    ///   fee: Amount::from_str("20").unwrap(),
    ///   op,
    ///   expire_period: 50,
    /// };
    /// let mut buffer = Vec::new();
    /// OperationSerializer::new().serialize(&operation, &mut buffer).unwrap();
    /// ```
    fn serialize(&self, value: &Operation, buffer: &mut Vec<u8>) -> Result<(), SerializeError> {
        self.amount_serializer.serialize(&value.fee, buffer)?;
        self.u64_serializer
            .serialize(&value.expire_period, buffer)?;
        self.op_type_serializer.serialize(&value.op, buffer)?;
        Ok(())
    }
}

/// Serializer for `Operation`
pub struct OperationDeserializer {
    expire_period_deserializer: U64VarIntDeserializer,
    amount_deserializer: AmountDeserializer,
    op_type_deserializer: OperationTypeDeserializer,
}

impl OperationDeserializer {
    /// Creates a `OperationDeserializer`
    pub fn new(
        max_datastore_value_length: u64,
        max_function_name_length: u16,
        max_parameters_size: u16,
    ) -> Self {
        Self {
            expire_period_deserializer: U64VarIntDeserializer::new(Included(0), Included(u64::MAX)),
            amount_deserializer: AmountDeserializer::new(
                Included(Amount::MIN),
                Included(Amount::MAX),
            ),
            op_type_deserializer: OperationTypeDeserializer::new(
                max_datastore_value_length,
                max_function_name_length,
                max_parameters_size,
            ),
        }
    }
}

impl Deserializer<Operation> for OperationDeserializer {
    /// ## Example:
    /// ```rust
    /// use massa_models::{Amount, Address, OperationType, OperationSerializer, Operation, OperationDeserializer};
    /// use massa_signature::KeyPair;
    /// use massa_serialization::{Serializer, Deserializer, DeserializeError};
    /// use std::str::FromStr;
    ///
    /// let keypair = KeyPair::generate();
    /// let op = OperationType::Transaction {
    ///    recipient_address: Address::from_public_key(&keypair.get_public_key()),
    ///    amount: Amount::from_str("300").unwrap(),
    /// };
    /// let operation = Operation {
    ///   fee: Amount::from_str("20").unwrap(),
    ///   op,
    ///   expire_period: 50,
    /// };
    /// let mut buffer = Vec::new();
    /// OperationSerializer::new().serialize(&operation, &mut buffer).unwrap();
    /// let (rest, deserialized_operation) = OperationDeserializer::new(10000, 10000, 10000).deserialize::<DeserializeError>(&buffer).unwrap();
    /// assert_eq!(rest.len(), 0);
    /// assert_eq!(deserialized_operation.fee, operation.fee);
    /// assert_eq!(deserialized_operation.expire_period, operation.expire_period);
    /// match deserialized_operation.op {
    ///   OperationType::Transaction {
    ///     recipient_address,
    ///     amount,
    ///   } => {
    ///     assert_eq!(recipient_address, Address::from_public_key(&keypair.get_public_key()));
    ///     assert_eq!(amount, Amount::from_str("300").unwrap());
    ///   }
    ///   _ => panic!("wrong operation type"),
    /// };
    /// ```
    fn deserialize<'a, E: ParseError<&'a [u8]> + ContextError<&'a [u8]>>(
        &self,
        buffer: &'a [u8],
    ) -> IResult<&'a [u8], Operation, E> {
        context(
            "Failed Operation deserialization",
            tuple((
                context("Failed fee deserialization", |input| {
                    self.amount_deserializer.deserialize(input)
                }),
                context("Failed expire_period deserialization", |input| {
                    self.expire_period_deserializer.deserialize(input)
                }),
                context("Failed op deserialization", |input| {
                    let (rest, op) = self.op_type_deserializer.deserialize(input)?;
                    Ok((rest, op))
                }),
            )),
        )
        .map(|(fee, expire_period, op)| Operation {
            fee,
            expire_period,
            op,
        })
        .parse(buffer)
    }
}

/// Type specific operation content
#[derive(Debug, Clone, Serialize, Deserialize)]
pub enum OperationType {
    /// transfer coins from sender to recipient
    Transaction {
        /// recipient address
        recipient_address: Address,
        /// amount
        amount: Amount,
    },
    /// the sender buys `roll_count` rolls. Roll price is defined in configuration
    RollBuy {
        /// roll count
        roll_count: u64,
    },
    /// the sender sells `roll_count` rolls. Roll price is defined in configuration
    RollSell {
        /// roll count
        roll_count: u64,
    },
    /// Execute a smart contract.
    ExecuteSC {
        /// Smart contract bytecode.
        data: Vec<u8>,
        /// The maximum amount of gas that the execution of the contract is allowed to cost.
        max_gas: u64,
        /// Extra coins that are spent by consensus and are available in the execution context of the contract.
        coins: Amount,
        /// The price per unit of gas that the caller is willing to pay for the execution.
        gas_price: Amount,
    },
    /// Calls an exported function from a stored smart contract
    CallSC {
        /// Target smart contract address
        target_addr: Address,
        /// Target function name. No function is called if empty.
        target_func: String,
        /// Parameter to pass to the target function
        param: String,
        /// The maximum amount of gas that the execution of the contract is allowed to cost.
        max_gas: u64,
        /// Extra coins that are spent from the caller's sequential balance and transferred to the target
        sequential_coins: Amount,
        /// Extra coins that are spent from the caller's parallel balance and transferred to the target
        parallel_coins: Amount,
        /// The price per unit of gas that the caller is willing to pay for the execution.
        gas_price: Amount,
    },
}

impl std::fmt::Display for OperationType {
    fn fmt(&self, f: &mut Formatter<'_>) -> std::fmt::Result {
        match self {
            OperationType::Transaction {
                recipient_address,
                amount,
            } => {
                writeln!(f, "Transaction:")?;
                writeln!(f, "\t- Recipient:{}", recipient_address)?;
                writeln!(f, "\t  Amount:{}", amount)?;
            }
            OperationType::RollBuy { roll_count } => {
                writeln!(f, "Buy rolls:")?;
                writeln!(f, "\t- Roll count:{}", roll_count)?;
            }
            OperationType::RollSell { roll_count } => {
                writeln!(f, "Sell rolls:")?;
                writeln!(f, "\t- Roll count:{}", roll_count)?;
            }
            OperationType::ExecuteSC {
                max_gas,
                coins,
                gas_price,
                ..
                // data, // this field is ignored because bytes eh
            } => {
                writeln!(f, "ExecuteSC: ")?;
                writeln!(f, "\t- max_gas:{}", max_gas)?;
                writeln!(f, "\t- gas_price:{}", gas_price)?;
                writeln!(f, "\t- coins:{}", coins)?;
            },
            OperationType::CallSC {
                max_gas,
                parallel_coins,
                sequential_coins,
                gas_price,
                target_addr,
                target_func,
                param
            } => {
                writeln!(f, "CallSC:")?;
                writeln!(f, "\t- target address:{}", target_addr)?;
                writeln!(f, "\t- target function:{}", target_func)?;
                writeln!(f, "\t- target parameter:{}", param)?;
                writeln!(f, "\t- max_gas:{}", max_gas)?;
                writeln!(f, "\t- gas_price:{}", gas_price)?;
                writeln!(f, "\t- sequential coins:{}", sequential_coins)?;
                writeln!(f, "\t- parallel coins:{}", parallel_coins)?;
            }
        }
        Ok(())
    }
}

/// Serializer for `OperationType`
pub struct OperationTypeSerializer {
    u32_serializer: U32VarIntSerializer,
    u64_serializer: U64VarIntSerializer,
    vec_u8_serializer: VecU8Serializer,
    amount_serializer: AmountSerializer,
    function_name_serializer: StringSerializer<U16VarIntSerializer, u16>,
    parameter_serializer: StringSerializer<U32VarIntSerializer, u32>,
}

impl OperationTypeSerializer {
    /// Creates a new `OperationTypeSerializer`
    pub fn new() -> Self {
        Self {
            u32_serializer: U32VarIntSerializer::new(),
            u64_serializer: U64VarIntSerializer::new(),
            vec_u8_serializer: VecU8Serializer::new(),
            amount_serializer: AmountSerializer::new(),
            function_name_serializer: StringSerializer::new(U16VarIntSerializer::new()),
            parameter_serializer: StringSerializer::new(U32VarIntSerializer::new()),
        }
    }
}

impl Default for OperationTypeSerializer {
    fn default() -> Self {
        Self::new()
    }
}

impl Serializer<OperationType> for OperationTypeSerializer {
    /// ## Example:
    /// ```rust
    /// use massa_models::{OperationTypeSerializer, OperationTypeDeserializer, Address, Amount, OperationType};
    /// use massa_signature::KeyPair;
    /// use massa_serialization::{Deserializer, Serializer, DeserializeError};
    /// use std::str::FromStr;
    ///
    /// let keypair = KeyPair::generate();
    /// let op = OperationType::ExecuteSC {
    ///    data: vec![0x01, 0x02, 0x03],
    ///    max_gas: 100,
    ///    coins: Amount::from_str("300").unwrap(),
    ///    gas_price: Amount::from_str("1").unwrap(),
    /// };
    /// let mut buffer = Vec::new();
    /// OperationTypeSerializer::new().serialize(&op, &mut buffer).unwrap();
    /// ```
    fn serialize(&self, value: &OperationType, buffer: &mut Vec<u8>) -> Result<(), SerializeError> {
        match value {
            OperationType::Transaction {
                recipient_address,
                amount,
            } => {
                self.u32_serializer
                    .serialize(&u32::from(OperationTypeId::Transaction), buffer)?;
                buffer.extend(recipient_address.to_bytes());
                self.amount_serializer.serialize(amount, buffer)?;
            }
            OperationType::RollBuy { roll_count } => {
                self.u32_serializer
                    .serialize(&u32::from(OperationTypeId::RollBuy), buffer)?;
                self.u64_serializer.serialize(roll_count, buffer)?;
            }
            OperationType::RollSell { roll_count } => {
                self.u32_serializer
                    .serialize(&u32::from(OperationTypeId::RollSell), buffer)?;
                self.u64_serializer.serialize(roll_count, buffer)?;
            }
            OperationType::ExecuteSC {
                data,
                max_gas,
                coins,
                gas_price,
            } => {
                self.u32_serializer
                    .serialize(&u32::from(OperationTypeId::ExecuteSC), buffer)?;
                self.u64_serializer.serialize(max_gas, buffer)?;
                self.amount_serializer.serialize(coins, buffer)?;
                self.amount_serializer.serialize(gas_price, buffer)?;
                self.vec_u8_serializer.serialize(data, buffer)?;
            }
            OperationType::CallSC {
                target_addr,
                target_func,
                param,
                max_gas,
                sequential_coins,
                parallel_coins,
                gas_price,
            } => {
                self.u32_serializer
                    .serialize(&u32::from(OperationTypeId::CallSC), buffer)?;
                self.u64_serializer.serialize(max_gas, buffer)?;
                self.amount_serializer.serialize(parallel_coins, buffer)?;
                self.amount_serializer.serialize(sequential_coins, buffer)?;
                self.amount_serializer.serialize(gas_price, buffer)?;
                buffer.extend(target_addr.to_bytes());
                self.function_name_serializer
                    .serialize(target_func, buffer)?;
                self.parameter_serializer.serialize(param, buffer)?;
            }
        }
        Ok(())
    }
}

/// Serializer for `OperationType`
pub struct OperationTypeDeserializer {
    id_deserializer: U32VarIntDeserializer,
    rolls_number_deserializer: U64VarIntDeserializer,
    max_gas_deserializer: U64VarIntDeserializer,
    address_deserializer: AddressDeserializer,
    data_deserializer: VecU8Deserializer,
    amount_deserializer: AmountDeserializer,
    function_name_deserializer: StringDeserializer<U16VarIntDeserializer, u16>,
    parameter_deserializer: StringDeserializer<U16VarIntDeserializer, u16>,
}

impl OperationTypeDeserializer {
    /// Creates a new `OperationTypeDeserializer`
    pub fn new(
        max_datastore_value_length: u64,
        max_function_name_length: u16,
        max_parameters_size: u16,
    ) -> Self {
        Self {
            id_deserializer: U32VarIntDeserializer::new(Included(0), Included(u32::MAX)),
            rolls_number_deserializer: U64VarIntDeserializer::new(Included(0), Included(u64::MAX)),
            max_gas_deserializer: U64VarIntDeserializer::new(Included(0), Included(u64::MAX)),
            address_deserializer: AddressDeserializer::new(),
            data_deserializer: VecU8Deserializer::new(
                Included(0),
                Included(max_datastore_value_length),
            ),
            amount_deserializer: AmountDeserializer::new(
                Included(Amount::MIN),
                Included(Amount::MAX),
            ),
            function_name_deserializer: StringDeserializer::new(U16VarIntDeserializer::new(
                Included(0),
                Included(max_function_name_length),
            )),
            parameter_deserializer: StringDeserializer::new(U16VarIntDeserializer::new(
                Included(0),
                Included(max_parameters_size),
            )),
        }
    }
}

impl Deserializer<OperationType> for OperationTypeDeserializer {
    /// ## Example:
    /// ```rust
    /// use massa_models::{OperationTypeSerializer, OperationTypeDeserializer, Address, Amount, OperationType};
    /// use massa_signature::KeyPair;
    /// use massa_serialization::{Deserializer, Serializer, DeserializeError};
    /// use std::str::FromStr;
    ///
    /// let keypair = KeyPair::generate();
    /// let op = OperationType::ExecuteSC {
    ///    data: vec![0x01, 0x02, 0x03],
    ///    max_gas: 100,
    ///    coins: Amount::from_str("300").unwrap(),
    ///    gas_price: Amount::from_str("1").unwrap(),
    /// };
    /// let mut buffer = Vec::new();
    /// OperationTypeSerializer::new().serialize(&op, &mut buffer).unwrap();
    /// let (rest, op_deserialized) = OperationTypeDeserializer::new(10000, 10000, 10000).deserialize::<DeserializeError>(&buffer).unwrap();
    /// assert_eq!(rest.len(), 0);
    /// match op_deserialized {
    ///    OperationType::ExecuteSC {
    ///      data,
    ///      max_gas,
    ///      coins,
    ///      gas_price
    ///   } => {
    ///     assert_eq!(data, vec![0x01, 0x02, 0x03]);
    ///     assert_eq!(max_gas, 100);
    ///     assert_eq!(coins, Amount::from_str("300").unwrap());
    ///     assert_eq!(gas_price, Amount::from_str("1").unwrap());
    ///   },
    ///   _ => panic!("Unexpected operation type"),
    /// };
    /// ```
    fn deserialize<'a, E: ParseError<&'a [u8]> + ContextError<&'a [u8]>>(
        &self,
        buffer: &'a [u8],
    ) -> IResult<&'a [u8], OperationType, E> {
        context("Failed OperationType deserialization", |buffer| {
            let (input, id) = self.id_deserializer.deserialize(buffer)?;
            let id = OperationTypeId::try_from(id).map_err(|_| {
                nom::Err::Error(ParseError::from_error_kind(
                    buffer,
                    nom::error::ErrorKind::Eof,
                ))
            })?;
            match id {
                OperationTypeId::Transaction => context(
                    "Failed Transaction deserialization",
                    tuple((
                        context("Failed recipient_address deserialization", |input| {
                            self.address_deserializer.deserialize(input)
                        }),
                        context("Failed amount deserialization", |input| {
                            self.amount_deserializer.deserialize(input)
                        }),
                    )),
                )
                .map(|(recipient_address, amount)| OperationType::Transaction {
                    recipient_address,
                    amount,
                })
                .parse(input),
                OperationTypeId::RollBuy => context("Failed RollBuy deserialization", |input| {
                    self.rolls_number_deserializer.deserialize(input)
                })
                .map(|roll_count| OperationType::RollBuy { roll_count })
                .parse(input),
                OperationTypeId::RollSell => context("Failed RollSell deserialization", |input| {
                    self.rolls_number_deserializer.deserialize(input)
                })
                .map(|roll_count| OperationType::RollSell { roll_count })
                .parse(input),
                OperationTypeId::ExecuteSC => context(
                    "Failed ExecuteSC deserialization",
                    tuple((
                        context("Failed max_gas deserialization", |input| {
                            self.max_gas_deserializer.deserialize(input)
                        }),
                        context("Failed coins deserialization", |input| {
                            self.amount_deserializer.deserialize(input)
                        }),
                        context("Failed gas_price deserialization", |input| {
                            self.amount_deserializer.deserialize(input)
                        }),
                        context("Failed data deserialization", |input| {
                            self.data_deserializer.deserialize(input)
                        }),
                    )),
                )
                .map(
                    |(max_gas, coins, gas_price, data)| OperationType::ExecuteSC {
                        data,
                        max_gas,
                        coins,
                        gas_price,
                    },
                )
                .parse(input),
                OperationTypeId::CallSC => context(
                    "Failed CallSC deserialization",
                    tuple((
                        context("Failed max_gas deserialization", |input| {
                            self.max_gas_deserializer.deserialize(input)
                        }),
                        context("Failed parallel_coins deserialization", |input| {
                            self.amount_deserializer.deserialize(input)
                        }),
                        context("Failed sequential_coins deserialization", |input| {
                            self.amount_deserializer.deserialize(input)
                        }),
                        context("Failed gas_price deserialization", |input| {
                            self.amount_deserializer.deserialize(input)
                        }),
                        context("Failed target_addr deserialization", |input| {
                            self.address_deserializer.deserialize(input)
                        }),
                        context("Failed target_func deserialization", |input| {
                            self.function_name_deserializer.deserialize(input)
                        }),
                        context("Failed param deserialization", |input| {
                            self.parameter_deserializer.deserialize(input)
                        }),
                    )),
                )
                .map(
                    |(
                        max_gas,
                        parallel_coins,
                        sequential_coins,
                        gas_price,
                        target_addr,
                        target_func,
                        param,
                    )| OperationType::CallSC {
                        target_addr,
                        target_func,
                        param,
                        max_gas,
                        sequential_coins,
                        parallel_coins,
                        gas_price,
                    },
                )
                .parse(input),
            }
        })
        .parse(buffer)
    }
}

impl WrappedOperation {
    /// Verifies the signature and integrity of the operation and computes operation ID
    pub fn verify_integrity(&self) -> Result<OperationId, ModelsError> {
        self.verify_signature(OperationSerializer::new(), &self.creator_public_key)?;
        Ok(self.id)
    }
}

impl WrappedOperation {
    /// get the range of periods during which an operation is valid
    pub fn get_validity_range(&self, operation_validity_period: u64) -> RangeInclusive<u64> {
        let start = self
            .content
            .expire_period
            .saturating_sub(operation_validity_period);
        start..=self.content.expire_period
    }

    /// Get the amount of gas used by the operation
    pub fn get_gas_usage(&self) -> u64 {
        match &self.content.op {
            OperationType::ExecuteSC { max_gas, .. } => *max_gas,
            OperationType::CallSC { max_gas, .. } => *max_gas,
            OperationType::RollBuy { .. } => 0,
            OperationType::RollSell { .. } => 0,
            OperationType::Transaction { .. } => 0,
        }
    }

    /// Get the amount of coins used by the operation to pay for gas
    pub fn get_gas_coins(&self) -> Amount {
        match &self.content.op {
            OperationType::ExecuteSC {
                max_gas, gas_price, ..
            } => gas_price.saturating_mul_u64(*max_gas),
            OperationType::CallSC {
                max_gas, gas_price, ..
            } => gas_price.saturating_mul_u64(*max_gas),
            OperationType::RollBuy { .. } => Amount::default(),
            OperationType::RollSell { .. } => Amount::default(),
            OperationType::Transaction { .. } => Amount::default(),
        }
    }

    /// get the addresses that are involved in this operation from a ledger point of view
    pub fn get_ledger_involved_addresses(&self) -> Set<Address> {
        let mut res = Set::<Address>::default();
        let emitter_address = Address::from_public_key(&self.creator_public_key);
        res.insert(emitter_address);
        match &self.content.op {
            OperationType::Transaction {
                recipient_address, ..
            } => {
                res.insert(*recipient_address);
            }
            OperationType::RollBuy { .. } => {}
            OperationType::RollSell { .. } => {}
            OperationType::ExecuteSC { .. } => {}
            OperationType::CallSC { target_addr, .. } => {
                res.insert(*target_addr);
            }
        }
        res
    }
}

/// Set of operation ids
pub type OperationIds = Set<OperationId>;
/// Set of operation id's prefix
pub type OperationPrefixIds = Set<OperationPrefixId>;

/// Serializer for `OperationIds`
pub struct OperationIdsSerializer {
    u32_serializer: U32VarIntSerializer,
}

impl OperationIdsSerializer {
    /// Creates a new `OperationIdsSerializer`
    pub fn new() -> Self {
        Self {
            u32_serializer: U32VarIntSerializer::new(),
        }
    }
}

impl Default for OperationIdsSerializer {
    fn default() -> Self {
        Self::new()
    }
}

impl Serializer<OperationIds> for OperationIdsSerializer {
    /// ## Example:
    /// ```
    /// use massa_models::{OperationIds, OperationId, OperationIdsSerializer};
    /// use massa_serialization::Serializer;
    /// use std::str::FromStr;
    ///
    /// let mut operations_ids = OperationIds::default();
    /// operations_ids.insert(OperationId::from_str("2AGSu2kBG9FZ649h18F82CYfsymkhVH2epMafMN2sPZNBQXTrz").unwrap());
    /// operations_ids.insert(OperationId::from_str("2AGSu2kBG9FZ649h18F82CYfsymkhVH2epMafMN2sPZNBQXTrz").unwrap());
    /// let mut buffer = Vec::new();
    /// OperationIdsSerializer::new().serialize(&operations_ids, &mut buffer).unwrap();
    /// ```
    fn serialize(&self, value: &OperationIds, buffer: &mut Vec<u8>) -> Result<(), SerializeError> {
        let list_len: u32 = value.len().try_into().map_err(|_| {
            SerializeError::NumberTooBig("could not encode OperationIds list length as u32".into())
        })?;
        self.u32_serializer.serialize(&list_len, buffer)?;
        for hash in value {
            buffer.extend(hash.into_bytes());
        }
        Ok(())
    }
}

/// Deserializer for `OperationIds`
pub struct OperationIdsDeserializer {
    length_deserializer: U32VarIntDeserializer,
    hash_deserializer: HashDeserializer,
}

impl OperationIdsDeserializer {
    /// Creates a new `OperationIdsDeserializer`
<<<<<<< HEAD
    pub fn new(max_operations_per_message: u32) -> Self {
=======
    pub const fn new() -> Self {
>>>>>>> 20284e69
        Self {
            length_deserializer: U32VarIntDeserializer::new(
                Included(0),
                Included(max_operations_per_message),
            ),
            hash_deserializer: HashDeserializer::new(),
        }
    }
}

impl Deserializer<OperationIds> for OperationIdsDeserializer {
    /// ## Example:
    /// ```
    /// use massa_models::{OperationIds, OperationId, OperationIdsSerializer, OperationIdsDeserializer};
    /// use massa_serialization::{Serializer, Deserializer, DeserializeError};
    /// use std::str::FromStr;
    ///
    /// let mut operations_ids = OperationIds::default();
    /// operations_ids.insert(OperationId::from_str("2AGSu2kBG9FZ649h18F82CYfsymkhVH2epMafMN2sPZNBQXTrz").unwrap());
    /// operations_ids.insert(OperationId::from_str("2AGSu2kBG9FZ649h18F82CYfsymkhVH2epMafMN2sPZNBQXTrz").unwrap());
    /// let mut buffer = Vec::new();
    /// OperationIdsSerializer::new().serialize(&operations_ids, &mut buffer).unwrap();
    /// let (rest, deserialized_operations_ids) = OperationIdsDeserializer::new(1000).deserialize::<DeserializeError>(&buffer).unwrap();
    /// assert_eq!(rest.len(), 0);
    /// assert_eq!(deserialized_operations_ids, operations_ids);
    /// ```
    fn deserialize<'a, E: ParseError<&'a [u8]> + ContextError<&'a [u8]>>(
        &self,
        buffer: &'a [u8],
    ) -> IResult<&'a [u8], OperationIds, E> {
        context(
            "Failed OperationIds deserialization",
            length_count(
                context("Failed length deserialization", |input| {
                    self.length_deserializer.deserialize(input)
                }),
                context("Failed OperationId deserialization", |input| {
                    self.hash_deserializer.deserialize(input)
                }),
            ),
        )
        .map(|hashes| hashes.into_iter().map(OperationId).collect())
        .parse(buffer)
    }
}

/// Deserializer for [OperationPrefixId]
#[derive(Default)]
pub struct OperationPrefixIdDeserializer;

impl OperationPrefixIdDeserializer {
    /// Creates a deserializer for [OperationPrefixId]
    pub const fn new() -> Self {
        Self
    }
}

impl Deserializer<OperationPrefixId> for OperationPrefixIdDeserializer {
    /// ## Example:
    /// ```rust
    /// use massa_models::{OperationPrefixId, OperationPrefixIds, OperationPrefixIdsSerializer, constants::OPERATION_ID_PREFIX_SIZE_BYTES};
    /// use massa_serialization::Serializer;
    ///
    /// let mut op_prefixes = OperationPrefixIds::default();
    /// op_prefixes.insert(OperationPrefixId::from(&[20; OPERATION_ID_PREFIX_SIZE_BYTES]));
    /// op_prefixes.insert(OperationPrefixId::from(&[20; OPERATION_ID_PREFIX_SIZE_BYTES]));
    /// let mut buffer = Vec::new();
    /// OperationPrefixIdsSerializer::new().serialize(&op_prefixes, &mut buffer).unwrap();
    /// ```
    fn deserialize<'a, E: ParseError<&'a [u8]> + ContextError<&'a [u8]>>(
        &self,
        buffer: &'a [u8],
    ) -> IResult<&'a [u8], OperationPrefixId, E> {
        context(
            "Failed operation prefix id deserialization",
            |input: &'a [u8]| {
                if buffer.len() < OPERATION_ID_PREFIX_SIZE_BYTES {
                    return Err(nom::Err::Error(ParseError::from_error_kind(
                        input,
                        nom::error::ErrorKind::LengthValue,
                    )));
                }
                Ok((
                    &buffer[OPERATION_ID_PREFIX_SIZE_BYTES..],
                    OperationPrefixId::from(
                        &buffer[..OPERATION_ID_PREFIX_SIZE_BYTES]
                            .try_into()
                            .map_err(|_| {
                                nom::Err::Error(ParseError::from_error_kind(
                                    input,
                                    nom::error::ErrorKind::Fail,
                                ))
                            })?,
                    ),
                ))
            },
        )(buffer)
    }
}

/// Deserializer for `OperationPrefixIds`
pub struct OperationPrefixIdsDeserializer {
    length_deserializer: U32VarIntDeserializer,
    pref_deserializer: OperationPrefixIdDeserializer,
}

impl OperationPrefixIdsDeserializer {
    /// Creates a new `OperationIdsDeserializer`
    pub const fn new(max_operations_per_message: u32) -> Self {
        Self {
            length_deserializer: U32VarIntDeserializer::new(
                Included(0),
                Included(max_operations_per_message),
            ),
            pref_deserializer: OperationPrefixIdDeserializer::new(),
        }
    }
}

impl Deserializer<OperationPrefixIds> for OperationPrefixIdsDeserializer {
    /// ## Example:
    /// ```rust
    /// use massa_models::{OperationPrefixId, OperationPrefixIds, OperationPrefixIdsSerializer, OperationPrefixIdsDeserializer, constants::OPERATION_ID_PREFIX_SIZE_BYTES};
    /// use massa_serialization::{Serializer, Deserializer, DeserializeError};
    ///
    /// let mut op_prefixes = OperationPrefixIds::default();
    /// op_prefixes.insert(OperationPrefixId::from(&[20; OPERATION_ID_PREFIX_SIZE_BYTES]));
    /// op_prefixes.insert(OperationPrefixId::from(&[20; OPERATION_ID_PREFIX_SIZE_BYTES]));
    /// let mut buffer = Vec::new();
    /// OperationPrefixIdsSerializer::new().serialize(&op_prefixes, &mut buffer).unwrap();
    /// let (rest, deserialized) = OperationPrefixIdsDeserializer::new(1000).deserialize::<DeserializeError>(&buffer).unwrap();
    /// assert_eq!(rest.len(), 0);
    /// assert_eq!(deserialized, op_prefixes);
    /// ```
    fn deserialize<'a, E: ParseError<&'a [u8]> + ContextError<&'a [u8]>>(
        &self,
        buffer: &'a [u8],
    ) -> IResult<&'a [u8], OperationPrefixIds, E> {
        context(
            "Failed OperationPrefixIds deserialization",
            length_count(
                context("Failed length deserialization", |input| {
                    self.length_deserializer.deserialize(input)
                }),
                context("Failed OperationPrefixId deserialization", |input| {
                    self.pref_deserializer.deserialize(input)
                }),
            ),
        )
        .map(|hashes| hashes.into_iter().collect())
        .parse(buffer)
    }
}

/// Serializer for `OperationPrefixIds`
pub struct OperationPrefixIdsSerializer {
    u32_serializer: U32VarIntSerializer,
}

impl OperationPrefixIdsSerializer {
    /// Creates a new `OperationIdsSerializer`
    pub const fn new() -> Self {
        Self {
            u32_serializer: U32VarIntSerializer::new(),
        }
    }
}

impl Default for OperationPrefixIdsSerializer {
    fn default() -> Self {
        Self::new()
    }
}

impl Serializer<OperationPrefixIds> for OperationPrefixIdsSerializer {
    fn serialize(
        &self,
        value: &OperationPrefixIds,
        buffer: &mut Vec<u8>,
    ) -> Result<(), SerializeError> {
        let list_len: u32 = value.len().try_into().map_err(|_| {
            SerializeError::NumberTooBig("could not encode OperationIds list length as u32".into())
        })?;
        self.u32_serializer.serialize(&list_len, buffer)?;
        for prefix in value {
            buffer.extend(Vec::<u8>::from(prefix));
        }
        Ok(())
    }
}

/// Set of self containing signed operations.
pub type Operations = Vec<WrappedOperation>;

/// Serializer for `Operations`
pub struct OperationsSerializer {
    u32_serializer: U32VarIntSerializer,
    signed_op_serializer: WrappedSerializer,
}

impl OperationsSerializer {
    /// Creates a new `OperationsSerializer`
    pub const fn new() -> Self {
        Self {
            u32_serializer: U32VarIntSerializer::new(),
            signed_op_serializer: WrappedSerializer::new(),
        }
    }
}

impl Default for OperationsSerializer {
    fn default() -> Self {
        Self::new()
    }
}

impl Serializer<Operations> for OperationsSerializer {
    /// ## Example:
    /// ```rust
    /// use massa_models::{WrappedOperation, wrapped::WrappedContent, OperationSerializer, Address, Amount, Operations, Operation, OperationType, OperationsSerializer};
    /// use massa_signature::KeyPair;
    /// use massa_serialization::Serializer;
    /// use std::str::FromStr;
    ///
    /// let keypair = KeyPair::generate();
    /// let op = OperationType::Transaction {
    ///    recipient_address: Address::from_public_key(&keypair.get_public_key()),
    ///    amount: Amount::from_str("300").unwrap(),
    /// };
    /// let content = Operation {
    ///   fee: Amount::from_str("20").unwrap(),
    ///   op,
    ///   expire_period: 50,
    /// };
    /// let op_wrapped = Operation::new_wrapped(content, OperationSerializer::new(), &keypair).unwrap();
    /// let operations = vec![op_wrapped.clone(), op_wrapped.clone()];
    /// let mut buffer = Vec::new();
    /// OperationsSerializer::new().serialize(&operations, &mut buffer).unwrap();
    /// ```
    fn serialize(&self, value: &Operations, buffer: &mut Vec<u8>) -> Result<(), SerializeError> {
        let list_len: u32 = value.len().try_into().map_err(|_| {
            SerializeError::NumberTooBig("could not encode Operations list length as u32".into())
        })?;
        self.u32_serializer.serialize(&list_len, buffer)?;
        for op in value {
            self.signed_op_serializer.serialize(op, buffer)?;
        }
        Ok(())
    }
}

/// Deserializer for `Operations`
pub struct OperationsDeserializer {
    length_deserializer: U32VarIntDeserializer,
    signed_op_deserializer: WrappedDeserializer<Operation, OperationDeserializer>,
}

impl OperationsDeserializer {
    /// Creates a new `OperationsDeserializer`
    pub fn new(
        max_operations_per_message: u32,
        max_datastore_value_length: u64,
        max_function_name_length: u16,
        max_parameters_size: u16,
    ) -> Self {
        Self {
            length_deserializer: U32VarIntDeserializer::new(
                Included(0),
                Included(max_operations_per_message),
            ),
            signed_op_deserializer: WrappedDeserializer::new(OperationDeserializer::new(
                max_datastore_value_length,
                max_function_name_length,
                max_parameters_size,
            )),
        }
    }
}

impl Deserializer<Operations> for OperationsDeserializer {
    /// ## Example:
    /// ```rust
    /// use massa_models::{WrappedOperation, wrapped::WrappedContent, OperationSerializer, Address, Amount, Operations, Operation, OperationType, OperationsSerializer, OperationsDeserializer};
    /// use massa_signature::KeyPair;
    /// use massa_serialization::{Serializer, Deserializer, DeserializeError};
    /// use std::str::FromStr;
    ///
    /// let keypair = KeyPair::generate();
    /// let op = OperationType::Transaction {
    ///    recipient_address: Address::from_public_key(&keypair.get_public_key()),
    ///    amount: Amount::from_str("300").unwrap(),
    /// };
    /// let content = Operation {
    ///   fee: Amount::from_str("20").unwrap(),
    ///   op,
    ///   expire_period: 50,
    /// };
    /// let op_wrapped = Operation::new_wrapped(content, OperationSerializer::new(), &keypair).unwrap();
    /// let operations = vec![op_wrapped.clone(), op_wrapped.clone()];
    /// let mut buffer = Vec::new();
    /// OperationsSerializer::new().serialize(&operations, &mut buffer).unwrap();
    /// let (rest, deserialized_operations) = OperationsDeserializer::new(10000, 10000, 10000, 10000).deserialize::<DeserializeError>(&buffer).unwrap();
    /// for (operation1, operation2) in deserialized_operations.iter().zip(operations.iter()) {
    ///     assert_eq!(operation1.id, operation2.id);
    ///     assert_eq!(operation1.signature, operation2.signature);
    ///     assert_eq!(operation1.creator_public_key, operation2.creator_public_key);
    ///     assert_eq!(operation1.content.fee, operation2.content.fee);
    /// }
    /// ```
    fn deserialize<'a, E: ParseError<&'a [u8]> + ContextError<&'a [u8]>>(
        &self,
        buffer: &'a [u8],
    ) -> IResult<&'a [u8], Operations, E> {
        context(
            "Failed Operations deserialization",
            length_count(
                context("Failed length deserialization", |input| {
                    self.length_deserializer.deserialize(input)
                }),
                context("Failed operation deserialization", |input| {
                    self.signed_op_deserializer.deserialize(input)
                }),
            ),
        )
        .parse(buffer)
    }
}

#[cfg(test)]
mod tests {
    use crate::node_configuration::default::{
        MAX_DATASTORE_VALUE_LENGTH, MAX_FUNCTION_NAME_LENGTH, MAX_PARAMETERS_SIZE,
    };

    use super::*;
    use massa_serialization::DeserializeError;
    use massa_signature::KeyPair;
    use serial_test::serial;

    #[test]
    #[serial]
    fn test_transaction() {
        let sender_keypair = KeyPair::generate();
        let recv_keypair = KeyPair::generate();

        let op = OperationType::Transaction {
            recipient_address: Address::from_public_key(&recv_keypair.get_public_key()),
            amount: Amount::default(),
        };
        let mut ser_type = Vec::new();
        OperationTypeSerializer::new()
            .serialize(&op, &mut ser_type)
            .unwrap();
        let (_, res_type) = OperationTypeDeserializer::new(
            MAX_DATASTORE_VALUE_LENGTH,
            MAX_FUNCTION_NAME_LENGTH,
            MAX_PARAMETERS_SIZE,
        )
        .deserialize::<DeserializeError>(&ser_type)
        .unwrap();
        assert_eq!(format!("{}", res_type), format!("{}", op));

        let content = Operation {
            fee: Amount::from_str("20").unwrap(),
            op,
            expire_period: 50,
        };

        let mut ser_content = Vec::new();
        OperationSerializer::new()
            .serialize(&content, &mut ser_content)
            .unwrap();
        let (_, res_content) = OperationDeserializer::new(
            MAX_DATASTORE_VALUE_LENGTH,
            MAX_FUNCTION_NAME_LENGTH,
            MAX_PARAMETERS_SIZE,
        )
        .deserialize::<DeserializeError>(&ser_content)
        .unwrap();
        assert_eq!(format!("{}", res_content), format!("{}", content));
        let op_serializer = OperationSerializer::new();

        let op = Operation::new_wrapped(content, op_serializer, &sender_keypair).unwrap();

        let mut ser_op = Vec::new();
        WrappedSerializer::new()
            .serialize(&op, &mut ser_op)
            .unwrap();
        let (_, res_op): (&[u8], WrappedOperation) =
            WrappedDeserializer::new(OperationDeserializer::new(
                MAX_DATASTORE_VALUE_LENGTH,
                MAX_FUNCTION_NAME_LENGTH,
                MAX_PARAMETERS_SIZE,
            ))
            .deserialize::<DeserializeError>(&ser_op)
            .unwrap();
        assert_eq!(format!("{}", res_op), format!("{}", op));

        assert_eq!(op.get_validity_range(10), 40..=50);
    }

    #[test]
    #[serial]
    fn test_executesc() {
        let sender_keypair = KeyPair::generate();

        let op = OperationType::ExecuteSC {
            max_gas: 123,
            coins: Amount::from_str("456.789").unwrap(),
            gas_price: Amount::from_str("772.122").unwrap(),
            data: vec![23u8, 123u8, 44u8],
        };
        let mut ser_type = Vec::new();
        OperationTypeSerializer::new()
            .serialize(&op, &mut ser_type)
            .unwrap();
        let (_, res_type) = OperationTypeDeserializer::new(
            MAX_DATASTORE_VALUE_LENGTH,
            MAX_FUNCTION_NAME_LENGTH,
            MAX_PARAMETERS_SIZE,
        )
        .deserialize::<DeserializeError>(&ser_type)
        .unwrap();
        assert_eq!(format!("{}", res_type), format!("{}", op));

        let content = Operation {
            fee: Amount::from_str("20").unwrap(),
            op,
            expire_period: 50,
        };

        let mut ser_content = Vec::new();
        OperationSerializer::new()
            .serialize(&content, &mut ser_content)
            .unwrap();
        let (_, res_content) = OperationDeserializer::new(
            MAX_DATASTORE_VALUE_LENGTH,
            MAX_FUNCTION_NAME_LENGTH,
            MAX_PARAMETERS_SIZE,
        )
        .deserialize::<DeserializeError>(&ser_content)
        .unwrap();
        assert_eq!(format!("{}", res_content), format!("{}", content));
        let op_serializer = OperationSerializer::new();

        let op = Operation::new_wrapped(content, op_serializer, &sender_keypair).unwrap();

        let mut ser_op = Vec::new();
        WrappedSerializer::new()
            .serialize(&op, &mut ser_op)
            .unwrap();
        let (_, res_op): (&[u8], WrappedOperation) =
            WrappedDeserializer::new(OperationDeserializer::new(
                MAX_DATASTORE_VALUE_LENGTH,
                MAX_FUNCTION_NAME_LENGTH,
                MAX_PARAMETERS_SIZE,
            ))
            .deserialize::<DeserializeError>(&ser_op)
            .unwrap();
        assert_eq!(format!("{}", res_op), format!("{}", op));

        assert_eq!(op.get_validity_range(10), 40..=50);
    }

    #[test]
    #[serial]
    fn test_callsc() {
        let sender_keypair = KeyPair::generate();

        let target_keypair = KeyPair::generate();
        let target_addr = Address::from_public_key(&target_keypair.get_public_key());

        let op = OperationType::CallSC {
            max_gas: 123,
            target_addr,
            parallel_coins: Amount::from_str("456.789").unwrap(),
            sequential_coins: Amount::from_str("123.111").unwrap(),
            gas_price: Amount::from_str("772.122").unwrap(),
            target_func: "target function".to_string(),
            param: "parameter".to_string(),
        };
        let mut ser_type = Vec::new();
        OperationTypeSerializer::new()
            .serialize(&op, &mut ser_type)
            .unwrap();
        let (_, res_type) = OperationTypeDeserializer::new(
            MAX_DATASTORE_VALUE_LENGTH,
            MAX_FUNCTION_NAME_LENGTH,
            MAX_PARAMETERS_SIZE,
        )
        .deserialize::<DeserializeError>(&ser_type)
        .unwrap();
        assert_eq!(format!("{}", res_type), format!("{}", op));

        let content = Operation {
            fee: Amount::from_str("20").unwrap(),
            op,
            expire_period: 50,
        };

        let mut ser_content = Vec::new();
        OperationSerializer::new()
            .serialize(&content, &mut ser_content)
            .unwrap();
        let (_, res_content) = OperationDeserializer::new(
            MAX_DATASTORE_VALUE_LENGTH,
            MAX_FUNCTION_NAME_LENGTH,
            MAX_PARAMETERS_SIZE,
        )
        .deserialize::<DeserializeError>(&ser_content)
        .unwrap();
        assert_eq!(format!("{}", res_content), format!("{}", content));
        let op_serializer = OperationSerializer::new();

        let op = Operation::new_wrapped(content, op_serializer, &sender_keypair).unwrap();

        let mut ser_op = Vec::new();
        WrappedSerializer::new()
            .serialize(&op, &mut ser_op)
            .unwrap();
        let (_, res_op): (&[u8], WrappedOperation) =
            WrappedDeserializer::new(OperationDeserializer::new(
                MAX_DATASTORE_VALUE_LENGTH,
                MAX_FUNCTION_NAME_LENGTH,
                MAX_PARAMETERS_SIZE,
            ))
            .deserialize::<DeserializeError>(&ser_op)
            .unwrap();
        assert_eq!(format!("{}", res_op), format!("{}", op));

        assert_eq!(op.get_validity_range(10), 40..=50);
    }
}<|MERGE_RESOLUTION|>--- conflicted
+++ resolved
@@ -294,7 +294,7 @@
     pub fn new(
         max_datastore_value_length: u64,
         max_function_name_length: u16,
-        max_parameters_size: u16,
+        max_parameters_size: u32,
     ) -> Self {
         Self {
             expire_period_deserializer: U64VarIntDeserializer::new(Included(0), Included(u64::MAX)),
@@ -594,7 +594,7 @@
     data_deserializer: VecU8Deserializer,
     amount_deserializer: AmountDeserializer,
     function_name_deserializer: StringDeserializer<U16VarIntDeserializer, u16>,
-    parameter_deserializer: StringDeserializer<U16VarIntDeserializer, u16>,
+    parameter_deserializer: StringDeserializer<U32VarIntDeserializer, u32>,
 }
 
 impl OperationTypeDeserializer {
@@ -602,7 +602,7 @@
     pub fn new(
         max_datastore_value_length: u64,
         max_function_name_length: u16,
-        max_parameters_size: u16,
+        max_parameters_size: u32,
     ) -> Self {
         Self {
             id_deserializer: U32VarIntDeserializer::new(Included(0), Included(u32::MAX)),
@@ -621,7 +621,7 @@
                 Included(0),
                 Included(max_function_name_length),
             )),
-            parameter_deserializer: StringDeserializer::new(U16VarIntDeserializer::new(
+            parameter_deserializer: StringDeserializer::new(U32VarIntDeserializer::new(
                 Included(0),
                 Included(max_parameters_size),
             )),
@@ -904,11 +904,7 @@
 
 impl OperationIdsDeserializer {
     /// Creates a new `OperationIdsDeserializer`
-<<<<<<< HEAD
     pub fn new(max_operations_per_message: u32) -> Self {
-=======
-    pub const fn new() -> Self {
->>>>>>> 20284e69
         Self {
             length_deserializer: U32VarIntDeserializer::new(
                 Included(0),
@@ -1172,7 +1168,7 @@
         max_operations_per_message: u32,
         max_datastore_value_length: u64,
         max_function_name_length: u16,
-        max_parameters_size: u16,
+        max_parameters_size: u32,
     ) -> Self {
         Self {
             length_deserializer: U32VarIntDeserializer::new(
