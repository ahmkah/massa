--- conflicted
+++ resolved
@@ -70,11 +70,7 @@
         if cfg!(feature = "sandbox") {
             "SAND.22.1"
         } else {
-<<<<<<< HEAD
             "TEST.23.0"
-=======
-            "TEST.22.1"
->>>>>>> 08c3593d
         }
         .parse()
         .unwrap()
