--- conflicted
+++ resolved
@@ -4205,17 +4205,7 @@
 
         let mut res = EndorsementHashMap::default();
         for block_id in self.active_index.iter() {
-<<<<<<< HEAD
             if let Some(BlockStatus::Active(ab)) = self.block_statuses.get(block_id) {
-=======
-            if let Some(BlockStatus::Active(ActiveBlock {
-                endorsement_ids,
-                block,
-                is_final,
-                ..
-            })) = self.block_statuses.get(block_id)
-            {
->>>>>>> 01ff4e4e
                 // list blocks with wanted endorsements
                 if endorsements
                     .intersection(&ab.endorsement_ids.keys().copied().collect())
@@ -4233,7 +4223,7 @@
                                     id,
                                     in_pool: false,
                                     in_blocks: vec![*block_id],
-                                    is_final: *is_final,
+                                    is_final: ab.is_final,
                                     endorsement: e.clone(),
                                 });
                         }
