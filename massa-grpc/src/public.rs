// Copyright (c) 2023 MASSA LABS <info@massa.net>

use crate::error::GrpcError;
use crate::server::MassaPublicGrpc;
use crate::{EndorsementDraw, SlotDraw, SlotRange};

use itertools::{izip, Itertools};
use massa_execution_exports::mapping_grpc::{
    to_event_filter, to_execution_query_response, to_querystate_filter,
};
use massa_execution_exports::{
    ExecutionQueryRequest, ExecutionStackElement, ReadOnlyExecutionRequest, ReadOnlyExecutionTarget,
};
use massa_models::address::Address;
use massa_models::block::{Block, BlockGraphStatus};
use massa_models::block_id::BlockId;
use massa_models::config::CompactConfig;
use massa_models::datastore::DatastoreDeserializer;
use massa_models::endorsement::{EndorsementId, SecureShareEndorsement};
use massa_models::operation::{OperationId, SecureShareOperation};
use massa_models::prehash::{PreHashMap, PreHashSet};
use massa_models::slot::Slot;
use massa_models::timeslots::get_latest_block_slot_at_timestamp;
use massa_proto_rs::massa::api::v1 as grpc_api;
use massa_proto_rs::massa::model::v1::{self as grpc_model, read_only_execution_call};
use massa_serialization::{DeserializeError, Deserializer};
use massa_time::MassaTime;
use massa_versioning::versioning_factory::{FactoryStrategy, VersioningFactory};
use std::collections::HashSet;
use std::str::FromStr;

/// Execute read only call (function or bytecode)
pub(crate) fn execute_read_only_call(
    grpc: &MassaPublicGrpc,
    request: tonic::Request<grpc_api::ExecuteReadOnlyCallRequest>,
) -> Result<grpc_api::ExecuteReadOnlyCallResponse, GrpcError> {
    let call: grpc_model::ReadOnlyExecutionCall = request
        .into_inner()
        .call
        .ok_or_else(|| GrpcError::InvalidArgument("no call provided".to_string()))?;

    let caller_address = match call.caller_address {
        Some(addr) => Address::from_str(&addr)?,
        None => {
            let now = MassaTime::now()?;
            let keypair = grpc.keypair_factory.create(&(), FactoryStrategy::At(now))?;
            Address::from_public_key(&keypair.get_public_key())
        }
    };

    let mut call_stack = Vec::new();

    let target = if let Some(call_target) = call.target {
        match call_target {
            read_only_execution_call::Target::BytecodeCall(value) => {
                let op_datastore = if value.operation_datastore.is_empty() {
                    None
                } else {
                    let deserializer = DatastoreDeserializer::new(
                        grpc.grpc_config.max_op_datastore_entry_count,
                        grpc.grpc_config.max_op_datastore_key_length,
                        grpc.grpc_config.max_op_datastore_value_length,
                    );
                    match deserializer.deserialize::<DeserializeError>(&value.operation_datastore) {
                        Ok((_, deserialized)) => Some(deserialized),
                        Err(e) => {
                            return Err(GrpcError::InvalidArgument(format!(
                                "Datastore deserializing error: {}",
                                e
                            )))
                        }
                    }
                };

                call_stack.push(ExecutionStackElement {
                    address: caller_address,
                    coins: Default::default(),
                    owned_addresses: vec![caller_address],
                    operation_datastore: op_datastore,
                });

                ReadOnlyExecutionTarget::BytecodeExecution(value.bytecode)
            }
            read_only_execution_call::Target::FunctionCall(value) => {
                let target_address = Address::from_str(&value.target_address)?;
                call_stack.push(ExecutionStackElement {
                    address: caller_address,
                    coins: Default::default(),
                    owned_addresses: vec![caller_address],
                    operation_datastore: None, // should always be None
                });
                call_stack.push(ExecutionStackElement {
                    address: target_address,
                    coins: Default::default(),
                    owned_addresses: vec![target_address],
                    operation_datastore: None, // should always be None
                });

                ReadOnlyExecutionTarget::FunctionCall {
                    target_addr: Address::from_str(&value.target_address)?,
                    target_func: value.target_function,
                    parameter: value.parameter,
                }
            }
        }
    } else {
        return Err(GrpcError::InvalidArgument(
            "no call target provided".to_string(),
        ));
    };

    let read_only_call = ReadOnlyExecutionRequest {
        max_gas: call.max_gas,
        call_stack,
        target,
        is_final: call.is_final,
    };

    let output = grpc
        .execution_controller
        .execute_readonly_request(read_only_call)?;

    let result = grpc_model::ReadOnlyExecutionOutput {
        out: Some(output.out.into()),
        used_gas: output.gas_cost,
        call_result: output.call_result,
    };

    Ok(grpc_api::ExecuteReadOnlyCallResponse {
        output: Some(result),
    })
}

/// Get blocks
pub(crate) fn get_blocks(
    grpc: &MassaPublicGrpc,
    request: tonic::Request<grpc_api::GetBlocksRequest>,
) -> Result<grpc_api::GetBlocksResponse, GrpcError> {
    let ids = request.into_inner().block_ids;

    if ids.is_empty() {
        return Err(GrpcError::InvalidArgument(
            "no block id provided".to_string(),
        ));
    }

    if ids.len() as u32 > grpc.grpc_config.max_operation_ids_per_request {
        return Err(GrpcError::InvalidArgument(format!(
            "too many block ids received. Only a maximum of {} block ids are accepted per request",
            grpc.grpc_config.max_block_ids_per_request
        )));
    }

    let mut block_ids: Vec<BlockId> = ids
        .into_iter()
        .take(grpc.grpc_config.max_operation_ids_per_request as usize + 1)
        .map(|id| {
            BlockId::from_str(id.as_str())
                .map_err(|_| GrpcError::InvalidArgument(format!("invalid block id: {}", id)))
        })
        .collect::<Result<_, _>>()?;

    let mut blocks: Vec<Block> = Vec::with_capacity(block_ids.len());
    {
        let block_storage_lock = grpc.storage.read_blocks();
        block_ids.retain(|id| {
            if let Some(wrapped_block) = block_storage_lock.get(id) {
                blocks.push(wrapped_block.content.clone());
                return true;
            };
            false
        });
    }

    let block_statuses = grpc.consensus_controller.get_block_statuses(&block_ids);

    let result = blocks
        .into_iter()
        .zip(block_statuses)
        .map(|(block, block_graph_status)| grpc_model::BlockWrapper {
            block: Some(block.into()),
            status: block_graph_status.into(),
        })
        .collect();

    Ok(grpc_api::GetBlocksResponse {
        wrapped_blocks: result,
    })
}

/// Get multiple datastore entries
pub(crate) fn get_datastore_entries(
    grpc: &MassaPublicGrpc,
    request: tonic::Request<grpc_api::GetDatastoreEntriesRequest>,
) -> Result<grpc_api::GetDatastoreEntriesResponse, GrpcError> {
    let inner_req = request.into_inner();

    // return error if entry are empty
    if inner_req.filters.is_empty() {
        return Err(GrpcError::InvalidArgument("no filter provided".to_string()));
    }

    // return error if entry are too many filters for a single request
    if inner_req.filters.len() as u64 > grpc.grpc_config.max_datastore_entries_per_request {
        return Err(GrpcError::InvalidArgument(format!(
            "too many datastore entries received. Only a maximum of {} datastore entries are accepted per request",
            grpc.grpc_config.max_datastore_entries_per_request
        )));
    }

    let filters: Vec<(Address, Vec<u8>)> = inner_req
        .filters
        .into_iter()
        .filter_map(|filter| {
            filter.filter.and_then(|filter| match filter {
                grpc_api::get_datastore_entry_filter::Filter::AddressKey(addrs) => {
                    if let Ok(add) = &Address::from_str(&addrs.address) {
                        Some((*add, addrs.key))
                    } else {
                        None
                    }
                }
            })
        })
        .collect();

    let entries = grpc
        .execution_controller
        .get_final_and_active_data_entry(filters)
        .into_iter()
        .map(|output| grpc_model::DatastoreEntry {
            final_value: output.0.unwrap_or_default(),
            candidate_value: output.1.unwrap_or_default(),
        })
        .collect();

    Ok(grpc_api::GetDatastoreEntriesResponse {
        datastore_entries: entries,
    })
}

/// Get endorsements
pub(crate) fn get_endorsements(
    grpc: &MassaPublicGrpc,
    request: tonic::Request<grpc_api::GetEndorsementsRequest>,
) -> Result<grpc_api::GetEndorsementsResponse, GrpcError> {
    let ids = request.into_inner().endorsement_ids;

    if ids.is_empty() {
        return Err(GrpcError::InvalidArgument(
            "no endorsement id provided".to_string(),
        ));
    }

    if ids.len() as u32 > grpc.grpc_config.max_endorsement_ids_per_request {
        return Err(GrpcError::InvalidArgument(format!(
            "too many endorsement ids received. Only a maximum of {} endorsement ids are accepted per request",
            grpc.grpc_config.max_endorsements_per_message
        )));
    }

    let mut endorsement_ids: Vec<EndorsementId> = ids
        .into_iter()
        .take(grpc.grpc_config.max_operation_ids_per_request as usize + 1)
        .map(|id| {
            EndorsementId::from_str(id.as_str())
                .map_err(|_| GrpcError::InvalidArgument(format!("invalid endorsement id: {}", id)))
        })
        .collect::<Result<_, _>>()?;

    let mut secure_share_endorsements: Vec<SecureShareEndorsement> =
        Vec::with_capacity(endorsement_ids.len());
    {
        let endorsement_storage_lock = grpc.storage.read_endorsements();
        endorsement_ids.retain(|id| {
            if let Some(wrapped_endorsement) = endorsement_storage_lock.get(id) {
                secure_share_endorsements.push(wrapped_endorsement.clone());
                return true;
            };
            false
        });
    }

    let storage_info: Vec<(SecureShareEndorsement, PreHashSet<BlockId>)> = {
        let read_blocks = grpc.storage.read_blocks();
        secure_share_endorsements
            .into_iter()
            .map(|secure_share_operation| {
                let ed_id = secure_share_operation.id;
                (
                    secure_share_operation,
                    read_blocks
                        .get_blocks_by_endorsement(&ed_id)
                        .cloned()
                        .unwrap_or_default(),
                )
            })
            .collect()
    };

    // ask pool whether it carries the endorsements
<<<<<<< HEAD
    let in_pool = grpc.pool_controller.contains_endorsements(&eds);

    // let consensus_controller = grpc.consensus_controller.clone();
=======
    let in_pool = grpc.pool_controller.contains_endorsements(&endorsement_ids);
>>>>>>> 78aecdb1

    // check finality by cross-referencing Consensus and looking for final blocks that contain the endorsement
    let is_final: Vec<bool> = {
        let involved_blocks: Vec<BlockId> = storage_info
            .iter()
            .flat_map(|(_ed, bs)| bs.iter())
            .unique()
            .cloned()
            .collect();

        let involved_block_statuses = grpc
            .consensus_controller
            .get_block_statuses(&involved_blocks);

        let block_statuses: PreHashMap<BlockId, BlockGraphStatus> = involved_blocks
            .into_iter()
            .zip(involved_block_statuses)
            .collect();

        storage_info
            .iter()
            .map(|(_ed, bs)| {
                bs.iter()
                    .any(|b| block_statuses.get(b) == Some(&BlockGraphStatus::Final))
            })
            .collect()
    };

    // gather all values into a vector of EndorsementInfo instances
    let mut result: Vec<grpc_model::EndorsementWrapper> = Vec::with_capacity(endorsement_ids.len());
    let zipped_iterator = izip!(
        storage_info.into_iter(),
        in_pool.into_iter(),
        is_final.into_iter()
    );

    for ((endorsement, in_blocks), in_pool, is_final) in zipped_iterator {
        result.push(grpc_model::EndorsementWrapper {
            in_pool,
            is_final,
            in_blocks: in_blocks
                .into_iter()
                .map(|block_id| block_id.to_string())
                .collect(),
            endorsement: Some(endorsement.into()),
        });
    }

    Ok(grpc_api::GetEndorsementsResponse {
        wrapped_endorsements: result,
    })
}

/// Get the stakers
pub(crate) fn get_stakers(
    grpc: &MassaPublicGrpc,
    request: tonic::Request<grpc_api::GetStakersRequest>,
) -> Result<grpc_api::GetStakersResponse, GrpcError> {
    let inner_req = request.into_inner();

    // min_roll, max_roll, limit
    let mut filter_opt = (None, None, None);

    // Parse the query parameters, if provided.
    inner_req
        .filters
        .iter()
        .for_each(|filter| match filter.filter {
            Some(grpc_api::stakers_filter::Filter::MinRolls(min_rolls)) => {
                filter_opt.0 = Some(min_rolls);
            }
            Some(grpc_api::stakers_filter::Filter::MaxRolls(max_rolls)) => {
                filter_opt.1 = Some(max_rolls);
            }
            Some(grpc_api::stakers_filter::Filter::Limit(limit)) => {
                filter_opt.2 = Some(limit);
            }
            None => {}
        });

    // Get the current cycle and slot.
    let now: MassaTime = MassaTime::now()?;

    let latest_block_slot_at_timestamp_result = get_latest_block_slot_at_timestamp(
        grpc.grpc_config.thread_count,
        grpc.grpc_config.t0,
        grpc.grpc_config.genesis_timestamp,
        now,
    );

    let (cur_cycle, _cur_slot) = match latest_block_slot_at_timestamp_result {
        Ok(Some(cur_slot)) if cur_slot.period <= grpc.grpc_config.last_start_period => (
            Slot::new(grpc.grpc_config.last_start_period, 0)
                .get_cycle(grpc.grpc_config.periods_per_cycle),
            cur_slot,
        ),
        Ok(Some(cur_slot)) => (
            cur_slot.get_cycle(grpc.grpc_config.periods_per_cycle),
            cur_slot,
        ),
        Ok(None) => (0, Slot::new(0, 0)),
        Err(e) => return Err(GrpcError::ModelsError(e)),
    };

    // Get the list of stakers, filtered by the specified minimum and maximum roll counts.
    let mut staker_vec = grpc
        .execution_controller
        .get_cycle_active_rolls(cur_cycle)
        .into_iter()
        .filter_map(|(addr, rolls)| {
            if let Some(min_rolls) = filter_opt.0 {
                if rolls < min_rolls {
                    return None;
                }
            }
            if let Some(max_rolls) = filter_opt.1 {
                if rolls > max_rolls {
                    return None;
                }
            }
            Some((addr.to_string(), rolls))
        })
        .collect::<Vec<(String, u64)>>();

    // Sort the stakers by their roll counts in descending order.
    staker_vec.sort_by_key(|&(_, roll_counts)| std::cmp::Reverse(roll_counts));

    if let Some(limit) = filter_opt.2 {
        staker_vec = staker_vec
            .into_iter()
            .take(limit as usize)
            .collect::<Vec<(String, u64)>>();
    }

    let stakers = staker_vec
        .into_iter()
        .map(|(address, rolls)| grpc_model::StakerEntry { address, rolls })
        .collect();

    Ok(grpc_api::GetStakersResponse { stakers })
}

/// Get next block best parents
pub(crate) fn get_next_block_best_parents(
    grpc: &MassaPublicGrpc,
    _request: tonic::Request<grpc_api::GetNextBlockBestParentsRequest>,
) -> Result<grpc_api::GetNextBlockBestParentsResponse, GrpcError> {
    let block_parents = grpc
        .consensus_controller
        .get_best_parents()
        .into_iter()
        .map(|p| grpc_model::BlockParent {
            block_id: p.0.to_string(),
            period: p.1,
        })
        .collect();
    Ok(grpc_api::GetNextBlockBestParentsResponse { block_parents })
}

/// Get operations
pub(crate) fn get_operations(
    grpc: &MassaPublicGrpc,
    request: tonic::Request<grpc_api::GetOperationsRequest>,
) -> Result<grpc_api::GetOperationsResponse, GrpcError> {
    let operation_ids = request.into_inner().operation_ids;

    if operation_ids.is_empty() {
        return Err(GrpcError::InvalidArgument(
            "no operations ids specified".to_string(),
        ));
    }

    if operation_ids.len() as u32 > grpc.grpc_config.max_operation_ids_per_request {
        return Err(GrpcError::InvalidArgument(format!("too many operations received. Only a maximum of {} operations are accepted per request", grpc.grpc_config.max_operation_ids_per_request)));
    }

    let operation_ids: Vec<OperationId> = operation_ids
        .into_iter()
        .take(grpc.grpc_config.max_operation_ids_per_request as usize + 1)
        .map(|id| {
            OperationId::from_str(id.as_str())
                .map_err(|_| GrpcError::InvalidArgument(format!("invalid operation id: {}", id)))
        })
        .collect::<Result<_, _>>()?;

    let secure_share_operations: Vec<SecureShareOperation> = {
        let read_ops = grpc.storage.read_operations();
        operation_ids
            .iter()
            .filter_map(|id| read_ops.get(id).cloned())
            .collect()
    };

    let storage_info: Vec<(SecureShareOperation, PreHashSet<BlockId>)> = {
        let read_blocks = grpc.storage.read_blocks();
        secure_share_operations
            .into_iter()
            .map(|secure_share_operation| {
                let op_id = secure_share_operation.id;
                (
                    secure_share_operation,
                    read_blocks
                        .get_blocks_by_operation(&op_id)
                        .cloned()
                        .unwrap_or_default(),
                )
            })
            .collect()
    };

    let operations: Vec<grpc_model::OperationWrapper> = storage_info
        .into_iter()
        .map(|secure_share| {
            let (secure_share_operation, block_ids) = secure_share;
            grpc_model::OperationWrapper {
                thread: secure_share_operation
                    .content_creator_address
                    .get_thread(grpc.grpc_config.thread_count) as u32,
                operation: Some(secure_share_operation.into()),
                block_ids: block_ids.into_iter().map(|id| id.to_string()).collect(),
            }
        })
        .collect();

    Ok(grpc_api::GetOperationsResponse {
        wrapped_operations: operations,
    })
}

/// Get smart contract execution events
pub(crate) fn get_sc_execution_events(
    grpc: &MassaPublicGrpc,
    request: tonic::Request<grpc_api::GetScExecutionEventsRequest>,
) -> Result<grpc_api::GetScExecutionEventsResponse, GrpcError> {
    let event_filter = to_event_filter(request.into_inner().filters)?;
    let events: Vec<grpc_model::ScExecutionEvent> = grpc
        .execution_controller
        .get_filtered_sc_output_event(event_filter)
        .into_iter()
        .map(|event| event.into())
        .collect();

    Ok(grpc_api::GetScExecutionEventsResponse { events })
}

//  Get selector draws
pub(crate) fn get_selector_draws(
    grpc: &MassaPublicGrpc,
    request: tonic::Request<grpc_api::GetSelectorDrawsRequest>,
) -> Result<grpc_api::GetSelectorDrawsResponse, GrpcError> {
    let inner_req = request.into_inner();
    if inner_req.filters.len() as u32 > grpc.grpc_config.max_filters_per_request {
        return Err(GrpcError::InvalidArgument(format!(
            "too many filters received. Only a maximum of {} filters are accepted per request",
            grpc.grpc_config.max_filters_per_request
        )));
    }

    let mut addresses_filter: Option<PreHashSet<Address>> = None;
    let mut slot_ranges_filter: Option<HashSet<SlotRange>> = None;
    // Get params filter from the request.
    for query in inner_req.filters.into_iter() {
        if let Some(filter) = query.filter {
            match filter {
                grpc_api::selector_draws_filter::Filter::Addresses(addrs) => {
                    if addrs.addresses.len() as u32 > grpc.grpc_config.max_addresses_per_request {
                        return Err(GrpcError::InvalidArgument(format!(
                            "too many addresses received. Only a maximum of {} addresses are accepted per request",
                            grpc.grpc_config.max_addresses_per_request
                        )));
                    }
                    let addresses = addresses_filter.get_or_insert_with(PreHashSet::default);
                    for address in addrs.addresses {
                        addresses.insert(Address::from_str(&address).map_err(|_| {
                            GrpcError::InvalidArgument(format!("invalid address: {}", address))
                        })?);
                    }
                }
                grpc_api::selector_draws_filter::Filter::SlotRange(s_range) => {
                    let slot_ranges = slot_ranges_filter.get_or_insert_with(HashSet::new);
                    if slot_ranges.len() as u32 > grpc.grpc_config.max_slot_ranges_per_request {
                        return Err(GrpcError::InvalidArgument(format!(
                            "too many slot ranges received. Only a maximum of {} slot ranges are accepted per request",
                            grpc.grpc_config.max_slot_ranges_per_request
                        )));
                    }

                    let start_slot: Option<Slot> = s_range.start_slot.map(|s| s.into());
                    let end_slot: Option<Slot> = s_range.end_slot.map(|s| s.into());

                    let slot_range = SlotRange {
                        start_slot,
                        end_slot,
                    };
                    slot_range.check()?;
                    slot_ranges.insert(slot_range);
                }
            }
        }
    }

    // filter by slot ranges
    let selection_draws: HashSet<SlotDraw> = if let Some(slot_ranges) = slot_ranges_filter {
        if slot_ranges.is_empty() {
            return Err(GrpcError::InvalidArgument(
                "at least, one slot range is required".to_string(),
            ));
        }

        let mut start_slot = Slot::new(0, 0); // inclusive
        let mut end_slot = Slot::new(u64::MAX, grpc.grpc_config.thread_count - 1); // exclusive
        for slot_range in &slot_ranges {
            start_slot = start_slot.max(slot_range.start_slot.unwrap_or_else(|| Slot::new(0, 0)));
            end_slot = end_slot.min(
                slot_range
                    .end_slot
                    .unwrap_or_else(|| Slot::new(u64::MAX, grpc.grpc_config.thread_count - 1)),
            );
        }
        end_slot = end_slot.max(start_slot);

        // get future draws from selector
        let mut restrict_to_addresses: Option<&PreHashSet<Address>> = None;
        if let Some(addresses) = &addresses_filter {
            if !addresses.is_empty() {
                restrict_to_addresses = Some(addresses);
            }
        }

        grpc.selector_controller
            .get_available_selections_in_range(start_slot..=end_slot, restrict_to_addresses)
            .unwrap_or_default()
            .into_iter()
            .map(|(v_slot, v_sel)| {
                let endorsement_producers: Vec<EndorsementDraw> = v_sel
                    .endorsements
                    .into_iter()
                    .enumerate()
                    .map(|(index, endo_sel)| EndorsementDraw {
                        index: index as u64,
                        producer: endo_sel.to_string(),
                    })
                    .collect();

                SlotDraw {
                    slot: Some(v_slot),
                    block_producer: Some(v_sel.producer.to_string()),
                    endorsement_draws: endorsement_producers,
                }
            })
            .collect()
    } else {
        return Err(GrpcError::InvalidArgument(
            "at least, one slot range is required".to_string(),
        ));
    };

    Ok(grpc_api::GetSelectorDrawsResponse {
        draws: selection_draws.into_iter().map(Into::into).collect(),
    })
}

//  Get status
pub(crate) fn get_status(
    grpc: &MassaPublicGrpc,
    _request: tonic::Request<grpc_api::GetStatusRequest>,
) -> Result<grpc_api::GetStatusResponse, GrpcError> {
    let config = CompactConfig::default();
    let now = MassaTime::now()?;
    let last_slot = get_latest_block_slot_at_timestamp(
        grpc.grpc_config.thread_count,
        grpc.grpc_config.t0,
        grpc.grpc_config.genesis_timestamp,
        now,
    )?;

    let current_cycle = last_slot
        .unwrap_or_else(|| Slot::new(0, 0))
        .get_cycle(grpc.grpc_config.periods_per_cycle);
    let cycle_duration = grpc
        .grpc_config
        .t0
        .checked_mul(grpc.grpc_config.periods_per_cycle)?;
    let current_cycle_time = if current_cycle == 0 {
        grpc.grpc_config.genesis_timestamp
    } else {
        cycle_duration
            .checked_mul(current_cycle)
            .and_then(|elapsed_time_before_current_cycle| {
                grpc.grpc_config
                    .genesis_timestamp
                    .checked_add(elapsed_time_before_current_cycle)
            })?
    };
    let next_cycle_time = current_cycle_time.checked_add(cycle_duration)?;
    //TODO to be enhanced
    let empty_request = ExecutionQueryRequest { requests: vec![] };
    let state = grpc.execution_controller.query_state(empty_request);

    let status = grpc_model::PublicStatus {
        node_id: grpc.node_id.to_string(),
        version: grpc.version.to_string(),
        current_time: Some(now.into()),
        current_cycle,
        current_cycle_time: Some(current_cycle_time.into()),
        next_cycle_time: Some(next_cycle_time.into()),
        last_executed_final_slot: Some(state.final_cursor.into()),
        last_executed_speculative_slot: Some(state.candidate_cursor.into()),
        final_state_fingerprint: state.final_state_fingerprint.to_string(),
        config: Some(config.into()),
    };

    Ok(grpc_api::GetStatusResponse {
        status: Some(status),
    })
}

/// Get transactions throughput
pub(crate) fn get_transactions_throughput(
    grpc: &MassaPublicGrpc,
    _request: tonic::Request<grpc_api::GetTransactionsThroughputRequest>,
) -> Result<grpc_api::GetTransactionsThroughputResponse, GrpcError> {
    let stats = grpc.execution_controller.get_stats();
    let nb_sec_range = stats
        .time_window_end
        .saturating_sub(stats.time_window_start)
        .to_duration()
        .as_secs();

    let throughput = stats
        .final_executed_operations_count
        .checked_div(nb_sec_range as usize)
        .unwrap_or_default() as u32;

    Ok(grpc_api::GetTransactionsThroughputResponse { throughput })
}

/// Get query state
pub(crate) fn query_state(
    grpc: &MassaPublicGrpc,
    request: tonic::Request<grpc_api::QueryStateRequest>,
) -> Result<grpc_api::QueryStateResponse, GrpcError> {
    let queries = request
        .into_inner()
        .queries
        .into_iter()
        .map(to_querystate_filter)
        .collect::<Result<Vec<_>, _>>()?;

    if queries.is_empty() {
        return Err(GrpcError::InvalidArgument(
            "no query items specified".to_string(),
        ));
    }

    if queries.len() as u32 > grpc.grpc_config.max_query_items_per_request {
        return Err(GrpcError::InvalidArgument(format!("too many query items received. Only a maximum of {} operations are accepted per request", grpc.grpc_config.max_operation_ids_per_request)));
    }

    let response = grpc
        .execution_controller
        .query_state(ExecutionQueryRequest { requests: queries });

    Ok(grpc_api::QueryStateResponse {
        final_cursor: Some(response.final_cursor.into()),
        candidate_cursor: Some(response.candidate_cursor.into()),
        final_state_fingerprint: response.final_state_fingerprint.to_string(),
        responses: response
            .responses
            .into_iter()
            .map(to_execution_query_response)
            .collect(),
    })
}

/// Search blocks
pub(crate) fn search_blocks(
    grpc: &MassaPublicGrpc,
    request: tonic::Request<grpc_api::SearchBlocksRequest>,
) -> Result<grpc_api::SearchBlocksResponse, GrpcError> {
    let inner_req = request.into_inner();
    if inner_req.filters.len() as u32 > grpc.grpc_config.max_filters_per_request {
        return Err(GrpcError::InvalidArgument(format!(
            "too many filters received. Only a maximum of {} filters are accepted per request",
            grpc.grpc_config.max_filters_per_request
        )));
    }

    let mut block_ids_filter: Option<PreHashSet<BlockId>> = None;
    let mut addresses_filter: Option<PreHashSet<Address>> = None;
    let mut slot_ranges_filter: Option<HashSet<SlotRange>> = None;

    // Get params filter from the request.
    for query in inner_req.filters.into_iter() {
        if let Some(filter) = query.filter {
            match filter {
                grpc_api::search_blocks_filter::Filter::BlockIds(ids) => {
                    if ids.block_ids.len() as u32 > grpc.grpc_config.max_block_ids_per_request {
                        return Err(GrpcError::InvalidArgument(format!(
                            "too many block ids received. Only a maximum of {} block ids are accepted per request",
                            grpc.grpc_config.max_block_ids_per_request
                        )));
                    }
                    let block_ids = block_ids_filter.get_or_insert_with(PreHashSet::default);
                    for block_id in ids.block_ids {
                        block_ids.insert(BlockId::from_str(&block_id).map_err(|_| {
                            GrpcError::InvalidArgument(format!("invalid block id: {}", block_id))
                        })?);
                    }
                }
                grpc_api::search_blocks_filter::Filter::Addresses(addrs) => {
                    if addrs.addresses.len() as u32 > grpc.grpc_config.max_addresses_per_request {
                        return Err(GrpcError::InvalidArgument(format!(
                            "too many addresses received. Only a maximum of {} addresses are accepted per request",
                            grpc.grpc_config.max_addresses_per_request
                        )));
                    }
                    let addresses = addresses_filter.get_or_insert_with(PreHashSet::default);
                    for address in addrs.addresses {
                        addresses.insert(Address::from_str(&address).map_err(|_| {
                            GrpcError::InvalidArgument(format!("invalid address: {}", address))
                        })?);
                    }
                }
                grpc_api::search_blocks_filter::Filter::SlotRange(s_range) => {
                    let slot_ranges = slot_ranges_filter.get_or_insert_with(HashSet::new);
                    if slot_ranges.len() as u32 > grpc.grpc_config.max_slot_ranges_per_request {
                        return Err(GrpcError::InvalidArgument(format!(
                            "too many slot ranges received. Only a maximum of {} slot ranges are accepted per request",
                            grpc.grpc_config.max_slot_ranges_per_request
                        )));
                    }

                    let start_slot: Option<Slot> = s_range.start_slot.map(|s| s.into());
                    let end_slot: Option<Slot> = s_range.end_slot.map(|s| s.into());

                    let slot_range = SlotRange {
                        start_slot,
                        end_slot,
                    };
                    slot_range.check()?;
                    slot_ranges.insert(slot_range);
                }
            }
        }
    }

    // if no filter provided return an error
    if block_ids_filter.is_none() && addresses_filter.is_none() && slot_ranges_filter.is_none() {
        return Err(GrpcError::InvalidArgument("no filter provided".to_string()));
    }

    let mut res: Option<PreHashSet<BlockId>> = None;

    // filter by block ids
    if let Some(mut b_ids) = block_ids_filter {
        let read_lock = grpc.storage.read_blocks();
        b_ids.retain(|id: &BlockId| read_lock.contains(id));

        res = Some(b_ids);
    }

    // filter by addresses
    if let Some(addrs) = addresses_filter {
        let b_ids: PreHashSet<BlockId> = {
            let read_lock = grpc.storage.read_blocks();
            let mut b_ids: PreHashSet<BlockId> = PreHashSet::default();
            for addr in addrs {
                if let Some(addr_b_ids) = read_lock.get_blocks_created_by(&addr) {
                    b_ids.extend(addr_b_ids.clone());
                }
            }

            b_ids
        };
        if let Some(block_ids) = res.as_mut() {
            block_ids.retain(|id: &BlockId| b_ids.contains(id));
        } else {
            res = Some(b_ids)
        }
    }

    // filter by slot ranges
    if let Some(slot_ranges) = slot_ranges_filter {
        let mut start_slot = Slot::new(0, 0); // inclusive
        let mut end_slot = Slot::new(u64::MAX, grpc.grpc_config.thread_count - 1); // exclusive
        for slot_range in &slot_ranges {
            start_slot = start_slot.max(slot_range.start_slot.unwrap_or_else(|| Slot::new(0, 0)));
            end_slot = end_slot.min(
                slot_range
                    .end_slot
                    .unwrap_or_else(|| Slot::new(u64::MAX, grpc.grpc_config.thread_count - 1)),
            );
        }
        end_slot = end_slot.max(start_slot);

        let read_lock = grpc.storage.read_blocks();
        let b_ids: PreHashSet<BlockId> =
            read_lock.aggregate_blocks_by_slot_range(start_slot..end_slot);

        if let Some(block_ids) = res.as_mut() {
            block_ids.retain(|id: &BlockId| b_ids.contains(id));
        } else {
            res = Some(b_ids)
        }
    }

    let block_ids: Vec<BlockId> = res.unwrap_or_default().into_iter().collect();

    if block_ids.is_empty() {
        return Ok(grpc_api::SearchBlocksResponse {
            block_infos: vec![],
        });
    }

    let blocks_status = grpc.consensus_controller.get_block_statuses(&block_ids);

    let result = block_ids
        .iter()
        .zip(blocks_status)
        .map(|(block_id, block_graph_status)| grpc_model::BlockInfo {
            block_id: block_id.to_string(),
            status: block_graph_status.into(),
        })
        .collect();

    Ok(grpc_api::SearchBlocksResponse {
        block_infos: result,
    })
}

/// Search endorsements
pub(crate) fn search_endorsements(
    grpc: &MassaPublicGrpc,
    request: tonic::Request<grpc_api::SearchEndorsementsRequest>,
) -> Result<grpc_api::SearchEndorsementsResponse, GrpcError> {
    let inner_req = request.into_inner();
    if inner_req.filters.len() as u32 > grpc.grpc_config.max_filters_per_request {
        return Err(GrpcError::InvalidArgument(format!(
            "too many filters received. Only a maximum of {} filters are accepted per request",
            grpc.grpc_config.max_filters_per_request
        )));
    }

    let mut endorsement_ids_filter: Option<PreHashSet<EndorsementId>> = None;
    let mut addresses_filter: Option<PreHashSet<Address>> = None;
    let mut block_ids_filter: Option<PreHashSet<BlockId>> = None;

    // Get params filter from the request.
    for query in inner_req.filters.into_iter() {
        if let Some(filter) = query.filter {
            match filter {
                grpc_api::search_endorsements_filter::Filter::EndorsementIds(ids) => {
                    if ids.endorsement_ids.len() as u32
                        > grpc.grpc_config.max_endorsement_ids_per_request
                    {
                        return Err(GrpcError::InvalidArgument(format!(
                            "too many endorsement ids received. Only a maximum of {} endorsement ids are accepted per request",
                            grpc.grpc_config.max_endorsement_ids_per_request
                        )));
                    }
                    let endorsement_ids =
                        endorsement_ids_filter.get_or_insert_with(PreHashSet::default);
                    for id in ids.endorsement_ids {
                        endorsement_ids.insert(EndorsementId::from_str(&id).map_err(|_| {
                            GrpcError::InvalidArgument(format!("invalid endorsement id: {}", id))
                        })?);
                    }
                }
                grpc_api::search_endorsements_filter::Filter::Addresses(addrs) => {
                    if addrs.addresses.len() as u32 > grpc.grpc_config.max_addresses_per_request {
                        return Err(GrpcError::InvalidArgument(format!(
                            "too many addresses received. Only a maximum of {} addresses are accepted per request",
                            grpc.grpc_config.max_addresses_per_request
                        )));
                    }
                    let addresses = addresses_filter.get_or_insert_with(PreHashSet::default);
                    for address in addrs.addresses {
                        addresses.insert(Address::from_str(&address).map_err(|_| {
                            GrpcError::InvalidArgument(format!("invalid address: {}", address))
                        })?);
                    }
                }
                grpc_api::search_endorsements_filter::Filter::BlockIds(ids) => {
                    if ids.block_ids.len() as u32 > grpc.grpc_config.max_block_ids_per_request {
                        return Err(GrpcError::InvalidArgument(format!(
                            "too many block ids received. Only a maximum of {} block ids are accepted per request",
                            grpc.grpc_config.max_block_ids_per_request
                        )));
                    }
                    let block_ids = block_ids_filter.get_or_insert_with(PreHashSet::default);
                    for block_id in ids.block_ids {
                        block_ids.insert(BlockId::from_str(&block_id).map_err(|_| {
                            GrpcError::InvalidArgument(format!("invalid block id: {}", block_id))
                        })?);
                    }
                }
            }
        }
    }

    // if no filter provided return an error
    if endorsement_ids_filter.is_none() && addresses_filter.is_none() && block_ids_filter.is_none()
    {
        return Err(GrpcError::InvalidArgument("no filter provided".to_string()));
    }

    let mut eds_ids: Option<PreHashSet<EndorsementId>> = None;

    // filter by endorsement ids
    if let Some(mut e_ids) = endorsement_ids_filter {
        let read_lock = grpc.storage.read_endorsements();
        e_ids.retain(|id: &EndorsementId| read_lock.contains(id));
        eds_ids = Some(e_ids);
    }

    // filter by addresses
    if let Some(addrs) = addresses_filter {
        let e_ids: PreHashSet<EndorsementId> = {
            let mut e_ids: PreHashSet<EndorsementId> = PreHashSet::default();
            let read_lock = grpc.storage.read_endorsements();
            for addr in addrs {
                if let Some(addr_e_ids) = read_lock.get_endorsements_created_by(&addr) {
                    e_ids.extend(addr_e_ids.clone());
                }
            }

            e_ids
        };
        if let Some(endorsement_ids) = eds_ids.as_mut() {
            endorsement_ids.retain(|id: &EndorsementId| e_ids.contains(id));
        } else {
            eds_ids = Some(e_ids)
        }
    }

    // filter by block ids
    if let Some(b_ids) = block_ids_filter {
        let mut e_ids: PreHashSet<EndorsementId> = PreHashSet::default();
        let read_lock = grpc.storage.read_blocks();
        for block_id in b_ids {
            if let Some(wrapped_block) = read_lock.get(&block_id) {
                let b_endorsements: PreHashSet<EndorsementId> = wrapped_block
                    .content
                    .header
                    .content
                    .endorsements
                    .iter()
                    .map(|wrapped_endorsement| wrapped_endorsement.id)
                    .collect();
                e_ids.extend(&b_endorsements);
            }
        }

        if let Some(endorsement_ids) = eds_ids.as_mut() {
            endorsement_ids.retain(|id: &EndorsementId| e_ids.contains(id));
        } else {
            eds_ids = Some(e_ids)
        }
    }

    let storage_info: Vec<(EndorsementId, PreHashSet<BlockId>)> = {
        let read_blocks_lock = grpc.storage.read_blocks();
        if let Some(endorsement_ids) = eds_ids {
            endorsement_ids
                .into_iter()
                .map(|id| {
                    let block_ids = read_blocks_lock
                        .get_blocks_by_endorsement(&id)
                        .cloned()
                        .unwrap_or_default();

                    (id, block_ids)
                })
                .collect()
        } else {
            return Ok(grpc_api::SearchEndorsementsResponse {
                endorsement_infos: Vec::new(),
            });
        }
    };

    // keep only the endorsements found in storage
    let e_ids: Vec<EndorsementId> = storage_info.iter().map(|(ed, _)| *ed).collect();

    // ask pool whether it carries the endorsements
    let in_pool = grpc.pool_controller.contains_endorsements(&e_ids);

    // check finality by cross-referencing Consensus and looking for final blocks that contain the endorsement
    let is_final: Vec<bool> = {
        let involved_blocks: Vec<BlockId> = storage_info
            .iter()
            .flat_map(|(_ed, bs)| bs.iter())
            .unique()
            .cloned()
            .collect();

        let involved_block_statuses = grpc
            .consensus_controller
            .get_block_statuses(&involved_blocks);

        let block_statuses: PreHashMap<BlockId, BlockGraphStatus> = involved_blocks
            .into_iter()
            .zip(involved_block_statuses)
            .collect();
        storage_info
            .iter()
            .map(|(_ed, bs)| {
                bs.iter()
                    .any(|b| block_statuses.get(b) == Some(&BlockGraphStatus::Final))
            })
            .collect()
    };

    // gather all values into a vector of EndorsementInfo instances
    let mut res: Vec<grpc_model::EndorsementInfo> = Vec::with_capacity(e_ids.len());
    let zipped_iterator = izip!(
        storage_info.into_iter(),
        in_pool.into_iter(),
        is_final.into_iter()
    );

    for ((e_id, in_blocks), in_pool, is_final) in zipped_iterator {
        res.push(grpc_model::EndorsementInfo {
            in_pool,
            is_final,
            in_blocks: in_blocks
                .into_iter()
                .map(|block_id| block_id.to_string())
                .collect(),
            endorsement_id: e_id.to_string(),
        });
    }

    Ok(grpc_api::SearchEndorsementsResponse {
        endorsement_infos: res,
    })
}

/// Search operations
pub(crate) fn search_operations(
    grpc: &MassaPublicGrpc,
    request: tonic::Request<grpc_api::SearchOperationsRequest>,
) -> Result<grpc_api::SearchOperationsResponse, GrpcError> {
    let inner_req: grpc_api::SearchOperationsRequest = request.into_inner();
    if inner_req.filters.len() as u32 > grpc.grpc_config.max_filters_per_request {
        return Err(GrpcError::InvalidArgument(format!(
            "too many filters received. Only a maximum of {} filters are accepted per request",
            grpc.grpc_config.max_filters_per_request
        )));
    }
    let mut operation_ids_filter: Option<PreHashSet<OperationId>> = None;
    let mut addresses_filter: Option<PreHashSet<Address>> = None;

    // Get params filter from the request.
    for query in inner_req.filters.into_iter() {
        if let Some(filter) = query.filter {
            match filter {
                grpc_api::search_operations_filter::Filter::OperationIds(ids) => {
                    if ids.operation_ids.len() as u32
                        > grpc.grpc_config.max_operation_ids_per_request
                    {
                        return Err(GrpcError::InvalidArgument(format!(
                            "too many operation ids received. Only a maximum of {} operation ids are accepted per request",
                            grpc.grpc_config.max_block_ids_per_request
                        )));
                    }
                    let operation_ids =
                        operation_ids_filter.get_or_insert_with(PreHashSet::default);
                    for id in ids.operation_ids {
                        operation_ids.insert(OperationId::from_str(&id).map_err(|_| {
                            GrpcError::InvalidArgument(format!("invalid operation id: {}", id))
                        })?);
                    }
                }
                grpc_api::search_operations_filter::Filter::Addresses(addrs) => {
                    if addrs.addresses.len() as u32 > grpc.grpc_config.max_addresses_per_request {
                        return Err(GrpcError::InvalidArgument(format!(
                            "too many addresses received. Only a maximum of {} addresses are accepted per request",
                            grpc.grpc_config.max_addresses_per_request
                        )));
                    }
                    let addresses = addresses_filter.get_or_insert_with(PreHashSet::default);
                    for address in addrs.addresses {
                        addresses.insert(Address::from_str(&address).map_err(|_| {
                            GrpcError::InvalidArgument(format!("invalid address: {}", address))
                        })?);
                    }
                }
            }
        }
    }

    if operation_ids_filter.is_none() && addresses_filter.is_none() {
        return Err(GrpcError::InvalidArgument("no filter provided".to_string()));
    }

    let mut ops_ids: Option<PreHashSet<OperationId>> = None;

    // filter by operation ids
    if let Some(mut o_ids) = operation_ids_filter {
        let read_lock = grpc.storage.read_operations();
        o_ids.retain(|id: &OperationId| read_lock.contains(id));
        ops_ids = Some(o_ids);
    }

    // filter by addresses
    if let Some(addrs) = addresses_filter {
        let o_ids: PreHashSet<OperationId> = {
            let read_lock = grpc.storage.read_operations();
            let mut o_ids: PreHashSet<OperationId> = PreHashSet::default();
            for addr in addrs {
                if let Some(addr_o_ids) = read_lock.get_operations_created_by(&addr) {
                    o_ids.extend(addr_o_ids.clone());
                }
            }

            o_ids
        };
        if let Some(operation_ids) = ops_ids.as_mut() {
            operation_ids.retain(|id: &OperationId| o_ids.contains(id));
        } else {
            ops_ids = Some(o_ids)
        }
    }

    let operations: Vec<grpc_model::OperationInfo> = if let Some(operation_ids) = ops_ids {
        let secure_share_operations: Vec<SecureShareOperation> = {
            let read_ops = grpc.storage.read_operations();
            operation_ids
                .iter()
                .filter_map(|id| read_ops.get(id).cloned())
                .collect()
        };

        let storage_info: Vec<(SecureShareOperation, PreHashSet<BlockId>)> = {
            let read_blocks = grpc.storage.read_blocks();
            secure_share_operations
                .into_iter()
                .map(|secure_share_operation| {
                    let op_id = secure_share_operation.id;
                    (
                        secure_share_operation,
                        read_blocks
                            .get_blocks_by_operation(&op_id)
                            .cloned()
                            .unwrap_or_default(),
                    )
                })
                .collect()
        };

        storage_info
            .into_iter()
            .map(|secureshare| {
                let (secureshare_operation, block_ids) = secureshare;
                grpc_model::OperationInfo {
                    id: secureshare_operation.id.to_string(),
                    thread: secureshare_operation
                        .content_creator_address
                        .get_thread(grpc.grpc_config.thread_count)
                        as u32,
                    block_ids: block_ids.into_iter().map(|id| id.to_string()).collect(),
                }
            })
            .collect()
    } else {
        Vec::new()
    };

    Ok(grpc_api::SearchOperationsResponse {
        operation_infos: operations,
    })
}<|MERGE_RESOLUTION|>--- conflicted
+++ resolved
@@ -299,13 +299,7 @@
     };
 
     // ask pool whether it carries the endorsements
-<<<<<<< HEAD
-    let in_pool = grpc.pool_controller.contains_endorsements(&eds);
-
-    // let consensus_controller = grpc.consensus_controller.clone();
-=======
     let in_pool = grpc.pool_controller.contains_endorsements(&endorsement_ids);
->>>>>>> 78aecdb1
 
     // check finality by cross-referencing Consensus and looking for final blocks that contain the endorsement
     let is_final: Vec<bool> = {
