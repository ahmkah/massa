use crossbeam_channel::Receiver;
use massa_consensus_exports::test_exports::{
    ConsensusControllerImpl, ConsensusEventReceiver, MockConsensusControllerMessage,
};
use massa_models::config::MIP_STORE_STATS_BLOCK_CONSIDERED;
use massa_models::config::MIP_STORE_STATS_COUNTERS_MAX;
use massa_versioning::versioning::MipStatsConfig;
use massa_versioning::versioning::MipStore;
use parking_lot::RwLock;
use std::{sync::Arc, thread::sleep, time::Duration};

use massa_factory_exports::{
    test_exports::create_empty_block, FactoryChannels, FactoryConfig, FactoryManager,
};
use massa_models::{
    address::Address, block_id::BlockId, config::ENDORSEMENT_COUNT,
    endorsement::SecureShareEndorsement, operation::SecureShareOperation, prehash::PreHashMap,
    slot::Slot, test_exports::get_next_slot_instant,
};
use massa_pool_exports::test_exports::{
    MockPoolController, MockPoolControllerMessage, PoolEventReceiver,
};
use massa_pos_exports::{
    test_exports::{MockSelectorController, MockSelectorControllerMessage},
    Selection,
};
use massa_protocol_exports::MockProtocolController;
use massa_signature::KeyPair;
use massa_storage::Storage;
use massa_time::MassaTime;

use crate::start_factory;
use massa_wallet::test_exports::create_test_wallet;

/// This structure store all information and links to creates tests for the factory.
/// The factory will ask that to the the pool, consensus and factory and then will send the block to the consensus.
/// You can use the method `new` to build all the mocks and make the connections
/// Then you can use the method `get_next_created_block` that will manage the answers from the mock to the factory depending on the parameters you gave.
#[allow(dead_code)]
pub struct TestFactory {
    consensus_event_receiver: Option<ConsensusEventReceiver>,
    pub(crate) pool_receiver: PoolEventReceiver,
    pub(crate) selector_receiver: Option<Receiver<MockSelectorControllerMessage>>,
    factory_config: FactoryConfig,
    factory_manager: Box<dyn FactoryManager>,
    genesis_blocks: Vec<(BlockId, u64)>,
    pub(crate) storage: Storage,
    keypair: KeyPair,
}

impl TestFactory {
    /// Initialize a new factory and all mocks with default data
    /// Arguments:
    /// - `keypair`: this keypair will be the one added to the wallet that will be used to produce all blocks
    ///
    /// Returns
    /// - `TestFactory`: the structure that will be used to manage the tests
    pub fn new(default_keypair: &KeyPair) -> TestFactory {
        let (selector_controller, selector_receiver) = MockSelectorController::new_with_receiver();
        let (consensus_controller, consensus_event_receiver) =
            ConsensusControllerImpl::new_with_receiver();
        let (pool_controller, pool_receiver) = MockPoolController::new_with_receiver();
        let mut storage = Storage::create_root();
        let mut factory_config = FactoryConfig::default();
        let protocol_controller = MockProtocolController::new();
        let producer_keypair = default_keypair;
        let producer_address = Address::from_public_key(&producer_keypair.get_public_key());
        let mut accounts = PreHashMap::default();

        let mut genesis_blocks = vec![];
        for i in 0..factory_config.thread_count {
            let block = create_empty_block(producer_keypair, &Slot::new(0, i));
            genesis_blocks.push((block.id, 0));
            storage.store_block(block);
        }

        accounts.insert(producer_address, producer_keypair.clone());
        factory_config.t0 = MassaTime::from_millis(400);
        factory_config.genesis_timestamp = factory_config
            .genesis_timestamp
            .checked_sub(factory_config.t0)
            .unwrap();

        // create an empty default store
        let mip_stats_config = MipStatsConfig {
            block_count_considered: MIP_STORE_STATS_BLOCK_CONSIDERED,
            counters_max: MIP_STORE_STATS_COUNTERS_MAX,
        };
        let mip_store =
            MipStore::try_from(([], mip_stats_config)).expect("Cannot create an empty MIP store");

        let factory_manager = start_factory(
            factory_config.clone(),
            Arc::new(RwLock::new(create_test_wallet(Some(accounts)))),
            FactoryChannels {
                selector: selector_controller.clone(),
                consensus: consensus_controller,
                pool: pool_controller.clone(),
                protocol: Box::new(protocol_controller),
                storage: storage.clone_without_refs(),
            },
<<<<<<< HEAD
            denunciation_factory_receiver,
            denunciation_factory_rx,
            mip_store,
=======
>>>>>>> a5df614e
        );

        TestFactory {
            consensus_event_receiver: Some(consensus_event_receiver),
            pool_receiver,
            selector_receiver: Some(selector_receiver),
            factory_config,
            factory_manager,
            genesis_blocks,
            storage,
            keypair: default_keypair.clone(),
        }
    }

    /// This functions wait until it's time to create the next block to be sync with the factory.
    /// It will answers to all the asks of the factory with mocks and data you provide as parameters.
    ///
    /// Arguments:
    /// - `operations`: Optional list of operations to include in the block
    /// - `endorsements`: Optional list of endorsements to include in the block
    pub fn get_next_created_block(
        &mut self,
        operations: Option<Vec<SecureShareOperation>>,
        endorsements: Option<Vec<SecureShareEndorsement>>,
    ) -> (BlockId, Storage) {
        let now = MassaTime::now().expect("could not get current time");
        let next_slot_instant = get_next_slot_instant(
            self.factory_config.genesis_timestamp,
            self.factory_config.thread_count,
            self.factory_config.t0,
        );
        sleep(next_slot_instant.checked_sub(now).unwrap().to_duration());
        let producer_address = Address::from_public_key(&self.keypair.get_public_key());
        loop {
            match self
                .selector_receiver
                .as_ref()
                .unwrap()
                .recv_timeout(Duration::from_millis(100))
            {
                Ok(MockSelectorControllerMessage::GetProducer {
                    slot: _,
                    response_tx,
                }) => {
                    println!("test in receiver");
                    response_tx.send(Ok(producer_address)).unwrap();
                }
                Ok(MockSelectorControllerMessage::GetSelection {
                    slot: _,
                    response_tx,
                }) => {
                    println!("test in receiver2");
                    response_tx
                        .send(Ok(Selection {
                            producer: producer_address,
                            endorsements: vec![producer_address; ENDORSEMENT_COUNT as usize],
                        }))
                        .unwrap();
                }
                Err(_) => {
                    break;
                }
                _ => panic!("unexpected message"),
            }
        }
        if let Some(consensus_event_receiver) = self.consensus_event_receiver.as_mut() {
            consensus_event_receiver
                .wait_command(MassaTime::from_millis(100), |command| {
                    if let MockConsensusControllerMessage::GetBestParents { response_tx } = command
                    {
                        response_tx.send(self.genesis_blocks.clone()).unwrap();
                        Some(())
                    } else {
                        None
                    }
                })
                .unwrap();
        }
        self.pool_receiver
            .wait_command(MassaTime::from_millis(100), |command| match command {
                MockPoolControllerMessage::GetBlockEndorsements {
                    block_id: _,
                    slot: _,
                    response_tx,
                } => {
                    if let Some(endorsements) = &endorsements {
                        let ids = endorsements.iter().map(|endo| Some(endo.id)).collect();
                        let mut storage = self.storage.clone_without_refs();
                        storage.store_endorsements(endorsements.clone());
                        response_tx.send((ids, self.storage.clone())).unwrap();
                        Some(())
                    } else {
                        response_tx.send((vec![], Storage::create_root())).unwrap();
                        Some(())
                    }
                }
                _ => panic!("unexpected message"),
            })
            .unwrap();

        self.pool_receiver
            .wait_command(MassaTime::from_millis(100), |command| match command {
                MockPoolControllerMessage::GetBlockOperations {
                    slot: _,
                    response_tx,
                } => {
                    if let Some(operations) = &operations {
                        let ids = operations.iter().map(|op| op.id).collect();
                        let mut storage = self.storage.clone_without_refs();
                        storage.store_operations(operations.clone());
                        response_tx.send((ids, storage.clone())).unwrap();
                        Some(())
                    } else {
                        response_tx.send((vec![], Storage::create_root())).unwrap();
                        Some(())
                    }
                }
                _ => panic!("unexpected message"),
            })
            .unwrap();

        if let Some(consensus_event_receiver) = self.consensus_event_receiver.as_mut() {
            consensus_event_receiver
                .wait_command(MassaTime::from_millis(100), |command| {
                    if let MockConsensusControllerMessage::RegisterBlock {
                        block_id,
                        block_storage,
                        slot: _,
                        created: _,
                    } = command
                    {
                        Some((block_id, block_storage))
                    } else {
                        None
                    }
                })
                .unwrap()
        } else {
            panic!()
        }
    }
}

impl Drop for TestFactory {
    fn drop(&mut self) {
        // Need this otherwise factory_manager is stuck while waiting for block & endorsement factory
        // to join
        // For instance, block factory is waiting for selector.get_producer(...)
        //               endorsement factory is waiting for selector.get_selection(...)
        // Note: that this will make the 2 threads panic
        // TODO: find a better way to resolve this
        if let Some(selector_receiver) = self.selector_receiver.take() {
            drop(selector_receiver);
        }

        if let Some(consensus_receiver) = self.consensus_event_receiver.take() {
            drop(consensus_receiver);
        }

        self.factory_manager.stop();
    }
}<|MERGE_RESOLUTION|>--- conflicted
+++ resolved
@@ -99,12 +99,7 @@
                 protocol: Box::new(protocol_controller),
                 storage: storage.clone_without_refs(),
             },
-<<<<<<< HEAD
-            denunciation_factory_receiver,
-            denunciation_factory_rx,
             mip_store,
-=======
->>>>>>> a5df614e
         );
 
         TestFactory {
